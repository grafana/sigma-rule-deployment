name: Unit-test Sigma rule conversion

on:
  push:
    branches:
      - main
    tags:
      - v*
  pull_request:
  workflow_dispatch:

permissions: {}

jobs:
  golangci-lint:
    name: Run golangci-lint
    runs-on: ubuntu-latest
    permissions:
      contents: read
      checks: write
    steps:
      - name: Checkout repository
        uses: actions/checkout@08c6903cd8c0fde910a37f88322edcfb5dd907a8 # v5.0.0
        with:
          persist-credentials: false

      - name: Setup Go
        uses: actions/setup-go@44694675825211faa026b3c33043df3e48a5fa00 # v6.0.0
        with:
          go-version: "1.25.4"
          cache: false

<<<<<<< HEAD
      - name: Run golangci-lint
        uses: golangci/golangci-lint-action@4afd733a84b1f43292c63897423277bb7f4313a9 # v8.0.0
        with:
=======
      - name: Run golangci-lint on integrate project
        uses: golangci/golangci-lint-action@0a35821d5c230e903fcfe077583637dea1b27b47 # v9.0.0
        with:
          working-directory: actions/integrate
          args: --timeout=5m
          install-mode: "goinstall"

      - name: Run golangci-lint on deploy project
        uses: golangci/golangci-lint-action@0a35821d5c230e903fcfe077583637dea1b27b47 # v9.0.0
        with:
          working-directory: actions/deploy
>>>>>>> e341638f
          args: --timeout=5m
          install-mode: "goinstall"

  convert-test:
    name: Run unit tests for Sigma rule conversion
    runs-on: ubuntu-latest
    permissions:
      contents: read
      checks: write
    steps:
      - name: Checkout repository
        uses: actions/checkout@08c6903cd8c0fde910a37f88322edcfb5dd907a8 # v5.0.0
        with:
          persist-credentials: false

      - name: Set up Python environment
        uses: actions/setup-python@e797f83bcb11b83ae66e0230d6156d7c80228e7c # v6.0.0
        with:
          python-version: "3.10"

      - name: Install uv package manager
        run: |
          pip install --disable-pip-version-check uv

      - name: Install dependencies with uv
        run: |
          uv sync -q --directory actions/convert
          uv sync -q --directory actions/convert --group dev

      - name: Run linter and type checker
        run: |
          uv run --directory actions/convert ruff check .
          uv run --directory actions/convert mypy .

      - name: Run unit tests
        run: |
          uv run --directory actions/convert pytest -v .

  integrate-test:
    name: Run unit tests for Sigma rule integration
    needs: golangci-lint
    runs-on: ubuntu-latest
    permissions:
      contents: read
      checks: write

    steps:
      - name: Checkout repository
        uses: actions/checkout@08c6903cd8c0fde910a37f88322edcfb5dd907a8 # v5.0.0
        with:
          persist-credentials: false

      - name: Setup Go
        uses: actions/setup-go@44694675825211faa026b3c33043df3e48a5fa00 # v6.0.0
        with:
          go-version: "1.25.4"
          cache: false

      - name: Go Install Dependencies
        run: |
          go get ./...

      - name: Run unit tests
        run: |
          go test -v ./internal/integrate/...

  deploy-test:
    name: Run unit tests for Sigma rule deployment
    needs: golangci-lint
    runs-on: ubuntu-latest
    permissions:
      contents: read
      checks: write

    steps:
      - name: Checkout repository
        uses: actions/checkout@08c6903cd8c0fde910a37f88322edcfb5dd907a8 # v5.0.0
        with:
          persist-credentials: false

      - name: Setup Go
        uses: actions/setup-go@44694675825211faa026b3c33043df3e48a5fa00 # v6.0.0
        with:
          go-version: "1.25.4"
          cache: false

      - name: Go Install Dependencies
        run: |
          go get ./...

      - name: Run unit tests
        run: |
          go test -v ./internal/deploy/...

  querytest-test:
    name: Run unit tests for query testing
    needs: golangci-lint
    runs-on: ubuntu-latest
    permissions:
      contents: read
      checks: write

    steps:
      - name: Checkout repository
        uses: actions/checkout@08c6903cd8c0fde910a37f88322edcfb5dd907a8 # v5.0.0
        with:
          persist-credentials: false

      - name: Setup Go
        uses: actions/setup-go@44694675825211faa026b3c33043df3e48a5fa00 # v6.0.0
        with:
          go-version: "1.25.4"
          cache: false

      - name: Go Install Dependencies
        run: |
          go get ./...

      - name: Run unit tests
        run: |
          go test -v ./internal/querytest/...<|MERGE_RESOLUTION|>--- conflicted
+++ resolved
@@ -30,23 +30,9 @@
           go-version: "1.25.4"
           cache: false
 
-<<<<<<< HEAD
       - name: Run golangci-lint
-        uses: golangci/golangci-lint-action@4afd733a84b1f43292c63897423277bb7f4313a9 # v8.0.0
+        uses: golangci/golangci-lint-action@0a35821d5c230e903fcfe077583637dea1b27b47 # v8.0.0
         with:
-=======
-      - name: Run golangci-lint on integrate project
-        uses: golangci/golangci-lint-action@0a35821d5c230e903fcfe077583637dea1b27b47 # v9.0.0
-        with:
-          working-directory: actions/integrate
-          args: --timeout=5m
-          install-mode: "goinstall"
-
-      - name: Run golangci-lint on deploy project
-        uses: golangci/golangci-lint-action@0a35821d5c230e903fcfe077583637dea1b27b47 # v9.0.0
-        with:
-          working-directory: actions/deploy
->>>>>>> e341638f
           args: --timeout=5m
           install-mode: "goinstall"
 
