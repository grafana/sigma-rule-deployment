# Sigma Rule Deployment GitHub Actions Suite

<!-- SOCless that s*cks less! -->

Automate the conversion, testing, and deployment of [Sigma rules](https://sigmahq.io/) to [Grafana Alerting](https://grafana.com/docs/grafana/latest/alerting/) rules with GitHub Actions using a [SOCless](./README.md#what-is-socless) approach using a declarative configuration file.

## Available Actions

- [**Config Validator**](./actions/validate/README.md): Validates configuration files against the JSON schema to ensure proper structure and required fields before processing.
- [**Sigma Rule Converter**](./actions/convert/README.md): Converts Sigma rules to target query languages using `sigma-cli`. Supports dynamic plugin installation, custom configurations, and output management, producing JSON output files containing converted queries and rule metadata.
- [**Grafana Query Integrator**](./actions/integrate/README.md): Processes the JSON output from the Sigma Rule Converter and generates Grafana-compatible alert rule configurations, bridging the gap between converted Sigma rules and Grafana alerting.
- [**Sigma Rule Deployer**](./actions/deploy/README.md): Deploys alert rule files to Grafana, supporting both incremental deployments (only changed files) and fresh deployments (complete replacement).

## Usage

1. Create a GitHub repository and add the [Sigma rules](https://sigmahq.io/docs/basics/rules.html) and [pipelines](https://sigmahq.io/docs/digging-deeper/pipelines.html) you want to convert
   - Following the main [SigmaHQ/sigma](https://github.com/SigmaHQ/sigma) convention, we put our rules into folders starting with `rules`, and we put our Sigma pipelines in a `pipelines` folder
   - Note that any [Sigma correlation rules](https://sigmahq.io/docs/meta/correlations.html) you want to convert must have the rules they reference in the same file (see [the FAQ](#faq))
2. Create a [Grafana service account token](https://grafana.com/docs/grafana/latest/administration/service-accounts/) and [add it as a secret](https://docs.github.com/en/actions/security-for-github-actions/security-guides/using-secrets-in-github-actions) to your GitHub repository
   - Ensure the service account is either an Editor and/or has the following [RBAC roles](https://grafana.com/docs/grafana/latest/administration/service-accounts/#assign-roles-to-a-service-account-in-grafana):
     - Alerting: Access to alert rules provisioning API
     - Alerting: Rules Reader
     - Alerting: Rules Writer
     - Alerting: Set provisioning status
     - Data sources: Reader
3. Create a configuration file that defines one or more conversions and add it to the repository
   - See the sample [configuration file](config/config-example.yml)
   - See also the [configuration file schema](config/schema.json) for more details
4. Add a workflow to run the conversion/integration Actions on a PR commit or issue comment
   - See the reusable workflow [convert-integrate.yml](.github/workflows/convert-integrate.yml)
5. Add a workflow to run the deployment Action on a push to main
   - See the reusable workflow [deploy.yml](.github/workflows/deploy.yml)
6. Create a PR that adds or modify a converted Sigma rule, and add a comment `sigma convert all` to the PR to see the conversion and integration process in action
7. Once you're happy with the results, merge the PR into main, which will trigger the deployer to provision the Alerting rules to your Grafana instance
8. With the alert rules successfully provisioned, set up [Alerting notifications](https://grafana.com/docs/grafana/latest/alerting/configure-notifications/) for the relevant folder and/or groups to directly contact affected users. Alternatively you can connect them to [Grafana IRM](https://grafana.com/docs/grafana-cloud/alerting-and-irm/irm/) and use it to manage on-call rotas and simplify alert routing

## FAQ

### What backends/data sources do you support?

These Actions can convert rules using **any** Sigma backend and produce valid alert rules for **any** data source, however, to date they have only been thoroughly tested with Loki and Elasticsearch. In particular, converting log queries into metric queries so they can be used correctly with Grafana Managed Alerting is dependent on the backend supporting that option or by modifying the generated queries using the `query_model` option.

Relevent conversion backends and data sources that can be used in Grafana include:

| Sigma Backend                                                             | Data Source                                                                                     | Supported Integration Method |
| ------------------------------------------------------------------------- | ----------------------------------------------------------------------------------------------- | ---------------------------- |
| [Grafana Loki](https://github.com/grafana/pySigma-backend-loki)           | [Loki data source](https://grafana.com/docs/loki/latest/)                                       | Native                       |
| [Elasticsearch](https://github.com/SigmaHQ/pySigma-backend-elasticsearch) | [Elasticsearch data source](https://grafana.com/docs/grafana/latest/datasources/elasticsearch/) | Native, Custom Model         |
| [Azure KQL](https://github.com/AttackIQ/pySigma-backend-kusto)            | [Azure Monitor data source](https://grafana.com/docs/grafana/latest/datasources/azure-monitor/) | Custom Model                 |
| [Datadog](https://github.com/SigmaHQ/pySigma-backend-datadog)             | [Datadog data source](https://grafana.com/grafana/plugins/grafana-datadog-datasource/)          | Custom Model                 |
| [QRadar AQL](https://github.com/IBM/pySigma-backend-QRadar-aql)           | [IBM Security QRadar data source](https://grafana.com/grafana/plugins/ibm-aql-datasource/)      | Custom Model                 |
| [Opensearch](https://github.com/SigmaHQ/pySigma-backend-opensearch)       | [Opensearch data source](https://grafana.com/grafana/plugins/grafana-opensearch-datasource/)    | Custom Model                 |
| [Splunk](https://github.com/SigmaHQ/pySigma-backend-splunk)               | [Splunk data source](https://grafana.com/grafana/plugins/grafana-splunk-datasource/)            | Custom Model                 |
| [SQLite](https://github.com/SigmaHQ/pySigma-backend-sqlite)               | [SQLite data source](https://grafana.com/grafana/plugins/frser-sqlite-datasource/)              | Custom Model                 |
| [SurrealQL](https://github.com/SigmaHQ/pySigma-backend-surrealql)         | [SurrealDB data source](https://grafana.com/grafana/plugins/grafana-surrealdb-datasource/)      | Custom Model                 |

- **Native**: The data source plugin is supported by integrate action and the query model is generated automatically.
- **Custom Model**: The data source plugin is supported by the integrate action but the query model must be passed as a custom model in the conversion configuration.

### Why can't I use log queries with alert rules?

> [!IMPORTANT]
> [Alert rules](https://grafana.com/docs/grafana/latest/alerting/fundamentals/alert-rules/) only work with metric queries, not log queries.

#### 1. Data source compatibility

Data source plugins vary in their support for metric queries and the generated query from the convert action may only produce a log query, and not a metric query (no Sigma correlation support yet).

- **Native support**: Some data sources, such as Loki, can [apply metric functions](https://grafana.com/docs/loki/latest/query/metric_queries/) to log queries
- **Limited support**: Other data source, including the [Elasticsearch data source](https://grafana.com/docs/grafana/latest/datasources/elasticsearch/), do not support metric queries through their native query language

#### 2. Custom query models

For data sources that lack native metric query support, you must provide a custom query model using the `query_model` configuration option (see [How can I use a custom query model for a data source?](#how-can-i-use-a-custom-query-model-for-a-data-source)).

The query model is a JSON object that defines the data source query structure for query execution.

<!-- #### SQL expressions for metric queries

When using the `query_model` option, you can leverage Grafana [SQL Expressions](https://grafana.com/docs/grafana/latest/panels-visualizations/query-transform-data/sql-expressions/) to transform log queries into metric queries:

```sql
SELECT COUNT(*) FROM A
```

**Note**: SQL expressions are only [compatible](https://grafana.com/docs/grafana/latest/panels-visualizations/query-transform-data/sql-expressions/#compatible-data-sources) with certain data source plugins. -->

### How can I use a custom query model for a data source?

To ensure the data source plugin can execute your queries, you may need to provide a bespoke `query_model` in the conversion configuration. You do this by specifing a [fmt.Sprintf](https://pkg.go.dev/fmt#pkg-overview) formatted JSON string, which receives the following arguments:

1. the ref ID for the query
2. the UID for the data source
3. the query, escaped as a JSON string

An example query model would be:

```yaml
query_model: '{"refId":"%s","datasource":{"type":"my_data_source_type","uid":"%s"},"query":"%s","customKey":"customValue"}'
```

Or for Elasticsearch:

```yaml
query_model: '{"refId":"%s","datasource":{"type":"elasticsearch","uid":"%s"},"query":"%s","alias":"","metrics":[{"type":"count","id":"1"}],"bucketAggs":[{"type":"date_histogram","id":"2","settings":{"interval":"auto"}}],"intervalMs":2000,"maxDataPoints":1354,"timeField":"@timestamp"}'
```

Other than the `refId` and `datasource` (which are required by Grafana), the keys used for the query model are data source dependent. They can be identified by testing a query against the data source with the [Query inspector](https://grafana.com/docs/grafana/latest/explore/explore-inspector/) open, going to the Query tab, and examining the items used in the `request.data.queries` list.

### Are there any restrictions on the Sigma rule files?

The main restriction are they need to be valid Sigma rules, including the `id` and `title` [metadata fields](https://sigmahq.io/docs/basics/rules.html#available-sigma-metadata-fields). If you are using [Correlation rules](https://github.com/SigmaHQ/sigma-specification/blob/main/specification/sigma-correlation-rules-specification.md), the rule files must contain **all** the referenced rules within the rule file (using [YAML's multiple document feature](https://gettaurus.org/docs/YAMLTutorial/#YAML-Multi-Documents), i.e., combined with `---`).

### How do these Actions work?

![Sequence Diagram](./assets/sequence-diagram.png)

### What is SOCless?

SOCless refers to a security operations model where detection engineering and incident response workflows are fully automated through code and CI/CD pipelines. Instead of relying on manual analyst actions for converting, validating, and deploying detection rules, a SOCless system executes these tasks automatically and consistently.

This repository implements the SOCless model using GitHub Actions to manage the complete lifecycle of Sigma rules, from definition to live deployment in Grafana Managed Alerting.

The suite enables teams to:

- **Automate rule management**: Run validation, conversion, integration, and deployment automatically through GitHub Actions workflows
- **Reduce human error**: Enforce schema validation and automated testing before any rule reaches production
- **Accelerate updates**: Deploy new or modified Sigma rules within minutes of merging a pull request
- **Maintain configuration consistency**: Use version-controlled workflows and standardized pipelines to ensure reproducible deployments across environments

<<<<<<< HEAD
By shifting detection engineering into a CI/CD-driven model, the SOCless approach transforms traditional SOC operations into an automated, auditable, and scalable system, which allows security teams to focus on analysis and improvement rather than manual rule maintenance.
=======
The main restriction are they need to be valid Sigma rules, including the `id` and `title` [metadata fields](https://sigmahq.io/docs/basics/rules.html#available-sigma-metadata-fields). If you are using [Correlation rules](https://github.com/SigmaHQ/sigma-specification/blob/main/specification/sigma-correlation-rules-specification.md), the rule files must contain **all** the referenced rules within the rule file (using [YAML's multiple document feature](https://gettaurus.org/docs/YAMLTutorial/#YAML-Multi-Documents), i.e., combined with `---`).

### Q: What value should be provided for the `data_source` field in the `conversion` settings?

This should be the UID (Unique IDentifier) of the data source, not the data source name. You can find the UID for a data source by opening the Explore page, selecting the relevant data source, and examining the page URL for the text `"datasource":"XXX"` - that value (i.e., `XXX`) is the UID.
>>>>>>> 3c825777
<|MERGE_RESOLUTION|>--- conflicted
+++ resolved
@@ -2,7 +2,7 @@
 
 <!-- SOCless that s*cks less! -->
 
-Automate the conversion, testing, and deployment of [Sigma rules](https://sigmahq.io/) to [Grafana Alerting](https://grafana.com/docs/grafana/latest/alerting/) rules with GitHub Actions using a [SOCless](./README.md#what-is-socless) approach using a declarative configuration file.
+Automate the conversion, testing, and deployment of [Sigma rules](https://sigmahq.io/) to [Grafana Alerting](https://grafana.com/docs/grafana/latest/alerting/) rules with GitHub Actions using a Detection as Code [SOCless](./README.md#what-is-socless) approach using a declarative configuration file.
 
 ## Available Actions
 
@@ -111,7 +111,11 @@
 
 The main restriction are they need to be valid Sigma rules, including the `id` and `title` [metadata fields](https://sigmahq.io/docs/basics/rules.html#available-sigma-metadata-fields). If you are using [Correlation rules](https://github.com/SigmaHQ/sigma-specification/blob/main/specification/sigma-correlation-rules-specification.md), the rule files must contain **all** the referenced rules within the rule file (using [YAML's multiple document feature](https://gettaurus.org/docs/YAMLTutorial/#YAML-Multi-Documents), i.e., combined with `---`).
 
-### How do these Actions work?
+### What value should be provided for the `data_source` field in the `conversion` settings?
+
+This should be the UID (Unique IDentifier) of the data source, not the data source name. You can find the UID for a data source by opening the Explore page, selecting the relevant data source, and examining the page URL for the text `"datasource":"XXX"` - that value (i.e., `XXX`) is the UID.
+
+### How do these Actions interact?
 
 ![Sequence Diagram](./assets/sequence-diagram.png)
 
@@ -128,12 +132,4 @@
 - **Accelerate updates**: Deploy new or modified Sigma rules within minutes of merging a pull request
 - **Maintain configuration consistency**: Use version-controlled workflows and standardized pipelines to ensure reproducible deployments across environments
 
-<<<<<<< HEAD
 By shifting detection engineering into a CI/CD-driven model, the SOCless approach transforms traditional SOC operations into an automated, auditable, and scalable system, which allows security teams to focus on analysis and improvement rather than manual rule maintenance.
-=======
-The main restriction are they need to be valid Sigma rules, including the `id` and `title` [metadata fields](https://sigmahq.io/docs/basics/rules.html#available-sigma-metadata-fields). If you are using [Correlation rules](https://github.com/SigmaHQ/sigma-specification/blob/main/specification/sigma-correlation-rules-specification.md), the rule files must contain **all** the referenced rules within the rule file (using [YAML's multiple document feature](https://gettaurus.org/docs/YAMLTutorial/#YAML-Multi-Documents), i.e., combined with `---`).
-
-### Q: What value should be provided for the `data_source` field in the `conversion` settings?
-
-This should be the UID (Unique IDentifier) of the data source, not the data source name. You can find the UID for a data source by opening the Explore page, selecting the relevant data source, and examining the page URL for the text `"datasource":"XXX"` - that value (i.e., `XXX`) is the UID.
->>>>>>> 3c825777
