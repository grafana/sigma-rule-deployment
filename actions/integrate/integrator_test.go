package main

import (
	"encoding/json"
	"fmt"
	"net/url"
	"os"
	"path/filepath"
	"strings"
	"testing"
	"time"

	"github.com/google/uuid"
	"github.com/grafana/sigma-rule-deployment/actions/integrate/definitions"
	"github.com/stretchr/testify/assert"
)

func TestConvertToAlert(t *testing.T) {
	tests := []struct {
<<<<<<< HEAD
		name          string
		queries       []string
		rule          *definitions.ProvisionedAlertRule
		titles        string
		config        ConversionConfig
		wantQueryText string
		wantDuration  definitions.Duration
		wantError     bool
		wantUnchanged bool
=======
		name             string
		queries          []string
		rule             *definitions.ProvisionedAlertRule
		titles           string
		convConfig       ConversionConfig
		integratorConfig IntegrationConfig
		convObject       ConversionOutput
		wantQueryText    string
		wantDuration     definitions.Duration
		wantUpdated      *time.Time // nil means expect an update, specified time means expect no change
		wantError        bool
		wantLabels       map[string]string
		wantAnnotations  map[string]string
>>>>>>> cdf4a74c
	}{
		{
			name:    "valid new loki query",
			queries: []string{"{job=`.+`} | json | test=`true`"},
			titles:  "Alert Rule 1",
			rule: &definitions.ProvisionedAlertRule{
				UID: "5c1c217a",
			},
			convConfig: ConversionConfig{
				Name:       "conv",
				Target:     "loki",
				DataSource: "my_data_source",
				RuleGroup:  "Every 5 Minutes",
				TimeWindow: "5m",
			},
			wantQueryText: "sum(count_over_time({job=`.+`} | json | test=`true`[$__auto]))",
			wantDuration:  definitions.Duration(300 * time.Second),
			wantError:     false,
		},
		{
			name:    "valid ES query",
			queries: []string{`from * | where eventSource=="kms.amazonaws.com" and eventName=="CreateGrant"`},
			titles:  "Alert Rule 2",
			rule: &definitions.ProvisionedAlertRule{
				UID: "3bb06d82",
			},
			convConfig: ConversionConfig{
				Name:           "conv",
				Target:         "esql",
				DataSource:     "my_es_data_source",
				RuleGroup:      "Every 5 Minutes",
				TimeWindow:     "5m",
				DataSourceType: "elasticsearch",
			},
			wantQueryText: `from * | where eventSource==\"kms.amazonaws.com\" and eventName==\"CreateGrant\"`,
			wantDuration:  definitions.Duration(300 * time.Second),
			wantError:     false,
		},
		{
			name:    "invalid time window",
			queries: []string{"{job=`.+`} | json | test=`true`"},
			titles:  "Alert Rule 3",
			rule: &definitions.ProvisionedAlertRule{
				UID: "5c1c217a",
			},
			convConfig: ConversionConfig{
				TimeWindow: "1y",
			},
			wantDuration: 0, // invalid time window, expect no value
			wantError:    true,
		},
		{
			name:    "invalid time window",
			queries: []string{"{job=`.+`} | json | test=`true`", "sum(count_over_time({job=`.+`} | json | test=`false`[$__auto]))"},
			titles:  "Alert Rule 4 & Alert Rule 5",
			rule: &definitions.ProvisionedAlertRule{
				UID: "f4c34eae-c7c3-4891-8965-08a01e8286b8",
			},
			convConfig: ConversionConfig{
				TimeWindow: "1y",
			},
			wantDuration: 0, // invalid time window, expect no value
			wantError:    true,
		},
		{
			name:    "skip unchanged queries",
			queries: []string{`{job=".+"} | json | test="true"`},
			titles:  "New Alert Rule Title", // This should be ignored
			rule: &definitions.ProvisionedAlertRule{
				UID:   "5c1c217a",
				Title: "Unchanged Alert Rule",
				Data: []definitions.AlertQuery{
					{
						Model: json.RawMessage(`{"refId":"A0","datasource":{"type":"loki","uid":"nil"},"hide":false,"expr":"sum(count_over_time({job=\".+\"} | json | test=\"true\"[$__auto]))","queryType":"instant","editorMode":"code"}`),
					},
					{
						Model: json.RawMessage(`{"refId":"B","hide":false,"type":"reduce","datasource":{"uid":"__expr__","type":"__expr__"},"conditions":[{"type":"query","evaluator":{"params":[],"type":"gt"},"operator":{"type":"and"},"query":{"params":["B"]},"reducer":{"params":[],"type":"last"}}],"reducer":"last","expression":"A0"}`),
					},
					{
						Model: json.RawMessage(`{"refId":"C","hide":false,"type":"threshold","datasource":{"uid":"__expr__","type":"__expr__"},"conditions":[{"type":"query","evaluator":{"params":[1],"type":"gt"},"operator":{"type":"and"},"query":{"params":["C"]},"reducer":{"params":[],"type":"last"}}],"expression":"B"}`),
					},
				},
			},
<<<<<<< HEAD
			wantUnchanged: true,
		},
		{
			name:    "process changed queries",
			queries: []string{`{job=".+"} | json | test="true"`},
			titles:  "New Alert Rule Title", // This should *not* be ignored
			config: ConversionConfig{
				TimeWindow: "1m",
				RuleGroup:  "Default",
				DataSource: "nil",
=======
			convConfig: ConversionConfig{
				Name:       "conv",
				Target:     "loki",
				DataSource: "my_data_source",
				RuleGroup:  "Every 5 Minutes",
				TimeWindow: "5m",
>>>>>>> cdf4a74c
			},
			rule: &definitions.ProvisionedAlertRule{
				UID:   "5c1c217a",
				Title: "Unchanged Alert Rule",
				Data: []definitions.AlertQuery{
					{
						// old query, which doesn't match the new query
						Model: json.RawMessage(`{"refId":"A0","datasource":{"type":"loki","uid":"nil"},"hide":false,"expr":"sum(count_over_time({old_job=\".+\"} | logfmt | test=\"old_query\"[$__auto]))","queryType":"instant","editorMode":"code"}`),
					},
					{
						Model: json.RawMessage(`{"refId":"B","hide":false,"type":"reduce","datasource":{"uid":"__expr__","type":"__expr__"},"conditions":[{"type":"query","evaluator":{"params":[],"type":"gt"},"operator":{"type":"and"},"query":{"params":["B"]},"reducer":{"params":[],"type":"last"}}],"reducer":"last","expression":"A0"}`),
					},
					{
						Model: json.RawMessage(`{"refId":"C","hide":false,"type":"threshold","datasource":{"uid":"__expr__","type":"__expr__"},"conditions":[{"type":"query","evaluator":{"params":[1],"type":"gt"},"operator":{"type":"and"},"query":{"params":["C"]},"reducer":{"params":[],"type":"last"}}],"expression":"B"}`),
					},
				},
			},
			wantDuration:  definitions.Duration(1 * time.Minute),
			wantUnchanged: false,
		},
		{
			name:    "valid query with a custom query model",
			queries: []string{"DO MY QUERY"},
			titles:  "Alert Rule 7",
			rule: &definitions.ProvisionedAlertRule{
				UID: "5c1c217a",
			},
			convConfig: ConversionConfig{
				Name:       "conv",
				Target:     "custom",
				DataSource: "my_custom_data_source",
				RuleGroup:  "Every Hour",
				TimeWindow: "1h",
				QueryModel: `{"refId":"%s","datasource":{"type":"custom","uid":"%s"},"queryString":"(%s)"}`,
			},
			wantQueryText: "(DO MY QUERY)",
			wantDuration:  definitions.Duration(1 * time.Hour),
			wantError:     false,
		},
		{
			name:    "valid query with a generic query model",
			queries: []string{"DO MY QUERY"},
			titles:  "Alert Rule 8",
			rule: &definitions.ProvisionedAlertRule{
				UID: "5c1c217a",
			},
			convConfig: ConversionConfig{
				Name:       "conv",
				Target:     "generic",
				DataSource: "generic_uid",
				RuleGroup:  "Every 30 Minutes",
				TimeWindow: "30m",
			},
			wantQueryText: `"DO MY QUERY"`,
			wantDuration:  definitions.Duration(30 * time.Minute),
			wantError:     false,
		},
		{
			name:    "valid query with lookback",
			queries: []string{"{job=`.+`} | json | test=`true`"},
			titles:  "Alert Rule with Lookback",
			rule: &definitions.ProvisionedAlertRule{
				UID: "5c1c217a",
			},
			convConfig: ConversionConfig{
				Name:       "conv",
				Target:     "loki",
				DataSource: "my_data_source",
				RuleGroup:  "Every 5 Minutes",
				TimeWindow: "5m",
				Lookback:   "2m",
			},
			wantQueryText: "sum(count_over_time({job=`.+`} | json | test=`true`[$__auto]))",
			wantDuration:  definitions.Duration(7 * time.Minute), // 5m + 2m lookback = 7m
			wantError:     false,
		},
		{
			name:    "template annotations and labels",
			queries: []string{"{job=`.+`} | json | test=`true`"},
			titles:  "Template Rule",
			rule: &definitions.ProvisionedAlertRule{
				UID: "",
			},
			convObject: ConversionOutput{
				Rules: []SigmaRule{
					{
						Level:     "high",
						Logsource: SigmaLogsource{Product: "okta", Service: "okta"},
						Author:    "John Doe",
					},
				},
			},
			convConfig: ConversionConfig{
				Name:       "conv",
				Target:     "loki",
				DataSource: "my_data_source",
				RuleGroup:  "Every 5 Minutes",
				TimeWindow: "5m",
			},
			integratorConfig: IntegrationConfig{
				TemplateLabels: map[string]string{
					"Level":   "{{.Level}}",
					"Product": "{{.Logsource.Product}}",
					"Service": "{{.Logsource.Service}}",
				},
				TemplateAnnotations: map[string]string{
					"Author": "{{.Author}}",
				},
			},
			wantQueryText: "sum(count_over_time({job=`.+`} | json | test=`true`[$__auto]))",
			wantDuration:  definitions.Duration(300 * time.Second),
			wantUpdated:   nil, // expect timestamp update
			wantError:     false,
			wantLabels: map[string]string{
				"Level":   "high",
				"Product": "okta",
				"Service": "okta",
			},
			wantAnnotations: map[string]string{
				"Author":         "John Doe",
				"ConversionFile": "test_conversion_file.json",
				"LogSourceType":  "loki",
				"LogSourceUid":   "my_data_source",
				"Lookback":       "0s",
				"Query":          "{job=`.+`} | json | test=`true`",
				"TimeWindow":     "5m",
			},
		},
	}

	for _, tt := range tests {
		t.Run(tt.name, func(t *testing.T) {
			i := NewIntegrator()
<<<<<<< HEAD
			err := i.ConvertToAlert(tt.rule, tt.queries, tt.titles, tt.config, "test_conversion_file.json")
=======
			originalTimestamp := tt.rule.Updated
			i.config.IntegratorConfig = tt.integratorConfig
			err := i.ConvertToAlert(tt.rule, tt.queries, tt.titles, tt.convConfig, "test_conversion_file.json", tt.convObject)
>>>>>>> cdf4a74c
			if tt.wantError {
				assert.NotNil(t, err)
			} else {
				assert.NoError(t, err)
				if tt.wantUnchanged {
					// The rule should not be changed as the generated alert rule was identical
					assert.NotEqual(t, tt.titles, tt.rule.Title)
				} else {
					assert.Contains(t, string(tt.rule.Data[0].Model), tt.wantQueryText)
					assert.Equal(t, tt.wantDuration, tt.rule.Data[0].RelativeTimeRange.From)
					assert.Equal(t, tt.convConfig.RuleGroup, tt.rule.RuleGroup)
					assert.Equal(t, tt.convConfig.DataSource, tt.rule.Data[0].DatasourceUID)
					assert.Equal(t, tt.titles, tt.rule.Title)

					if tt.convConfig.Lookback != "" {
						lookbackDuration, err := time.ParseDuration(tt.convConfig.Lookback)
						assert.NoError(t, err)
						expectedTo := definitions.Duration(lookbackDuration)
						assert.Equal(t, tt.wantDuration, tt.rule.Data[0].RelativeTimeRange.From, "From should match expected duration (time window + lookback)")
						assert.Equal(t, expectedTo, tt.rule.Data[0].RelativeTimeRange.To, "To should be lookback duration")
					} else {
						assert.Equal(t, definitions.Duration(0), tt.rule.Data[0].RelativeTimeRange.To, "To should be 0 when no lookback")
					}
					if tt.wantLabels != nil {
						assert.Equal(t, tt.wantLabels, tt.rule.Labels)
					}
					if tt.wantAnnotations != nil {
						assert.Equal(t, tt.wantAnnotations, tt.rule.Annotations)
					}
				}
			}
		})
	}
}

func TestLoadConfig(t *testing.T) {
	tests := []struct {
		name       string
		configPath string
		token      string
		changed    string
		deleted    string
		allRules   bool
		expConfig  Configuration
		expAdd     []string
		expDel     []string
		wantError  bool
	}{
		{
			name:       "valid loki config, single added file",
			configPath: "testdata/config.yml",
			token:      "my-test-token",
			changed:    "testdata/conv.json",
			deleted:    "",
			allRules:   false,
			expConfig: Configuration{
				Folders: FoldersConfig{
					ConversionPath: "./testdata",
					DeploymentPath: "./testdata",
				},
				ConversionDefaults: ConversionConfig{
					Target:          "loki",
					Format:          "default",
					SkipUnsupported: "true",
					FilePattern:     "*.yml",
					DataSource:      "grafanacloud-logs",
				},
				Conversions: []ConversionConfig{
					{
						Name:       "conv",
						RuleGroup:  "Every 5 Minutes",
						TimeWindow: "5m",
					},
				},
				IntegratorConfig: IntegrationConfig{
					FolderID: "XXXX",
					OrgID:    1,
					From:     "now-1h",
					To:       "now",
				},
			},
			expAdd:    []string{"testdata/conv.json"},
			expDel:    []string{},
			wantError: false,
		},
		{
			name:       "valid es config, multiple files added, changed and removed",
			configPath: "testdata/es-config.yml",
			token:      "my-test-token",
			changed:    "testdata/conv1.json testdata/conv3.json",
			deleted:    "testdata/conv2.json testdata/conv4.json",
			allRules:   false,
			expConfig: Configuration{
				Folders: FoldersConfig{
					ConversionPath: "./testdata",
					DeploymentPath: "./testdata",
				},
				ConversionDefaults: ConversionConfig{
					Target:          "esql",
					Format:          "default",
					SkipUnsupported: "true",
					FilePattern:     "*.yml",
					DataSource:      "grafanacloud-es-logs",
					DataSourceType:  "elasticsearch",
				},
				Conversions: []ConversionConfig{
					{
						Name:       "conv1",
						RuleGroup:  "Every 5 Minutes",
						TimeWindow: "5m",
					},
					{
						Name:       "conv2",
						RuleGroup:  "Every 10 Minutes",
						TimeWindow: "10m",
					},
					{
						Name:       "conv3",
						RuleGroup:  "Every 30 Minutes",
						TimeWindow: "30m",
					},
					{
						Name:       "conv4",
						RuleGroup:  "Every 20 Minutes",
						TimeWindow: "20m",
					},
				},
				IntegratorConfig: IntegrationConfig{
					FolderID: "XXXX",
					OrgID:    1,
					From:     "now-1h",
					To:       "now",
				},
			},
			expAdd:    []string{"testdata/conv1.json", "testdata/conv3.json"},
			expDel:    []string{"testdata/conv2.json", "testdata/conv4.json"},
			wantError: false,
		},
		{
			name:       "load all files when ALL_RULES is true",
			configPath: "testdata/config.yml",
			token:      "my-test-token",
			changed:    "",
			deleted:    "",
			allRules:   true,
			expConfig: Configuration{
				Folders: FoldersConfig{
					ConversionPath: "./testdata",
					DeploymentPath: "./testdata",
				},
				ConversionDefaults: ConversionConfig{
					Target:          "loki",
					Format:          "default",
					SkipUnsupported: "true",
					FilePattern:     "*.yml",
					DataSource:      "grafanacloud-logs",
				},
				Conversions: []ConversionConfig{
					{
						Name:       "conv",
						RuleGroup:  "Every 5 Minutes",
						TimeWindow: "5m",
					},
				},
				IntegratorConfig: IntegrationConfig{
					FolderID: "XXXX",
					OrgID:    1,
					From:     "now-1h",
					To:       "now",
				},
			},
			expAdd:    []string{"testdata/config.yml", "testdata/es-config.yml", "testdata/non-local-conv-config.yml", "testdata/non-local-deploy-config.yml", "testdata/sample_rule.json"},
			expDel:    []string{},
			wantError: false,
		},
		{
			name:       "missing config file",
			configPath: "testdata/missing_config.yml",
			allRules:   false,
			wantError:  true,
		},
		{
			name:       "no path",
			configPath: "",
			allRules:   false,
			wantError:  true,
		},
		{
			name:       "non-local config file",
			configPath: "../testdata/missing_config.yml",
			allRules:   false,
			wantError:  true,
		},
		{
			name:       "conversion path is not local",
			configPath: "testdata/non-local-conv-config.yml",
			allRules:   false,
			wantError:  true,
		},
		{
			name:       "deployment path is not local",
			configPath: "testdata/non-local-deploy-config.yml",
			allRules:   false,
			wantError:  true,
		},
	}
	for _, tt := range tests {
		t.Run(tt.name, func(t *testing.T) {
			os.Setenv("INTEGRATOR_CONFIG_PATH", tt.configPath)
			os.Setenv("INTEGRATOR_GRAFANA_SA_TOKEN", tt.token)
			os.Setenv("CHANGED_FILES", tt.changed)
			os.Setenv("DELETED_FILES", tt.deleted)
			if tt.allRules {
				os.Setenv("ALL_RULES", "true")
			} else {
				os.Setenv("ALL_RULES", "false")
			}

			i := NewIntegrator()
			err := i.LoadConfig()
			if tt.wantError {
				assert.NotNil(t, err)
			} else {
				assert.NoError(t, err)
				assert.Equal(t, tt.expConfig, i.config)
				assert.Equal(t, tt.expAdd, i.addedFiles)
				assert.Equal(t, tt.expDel, i.removedFiles)
			}
		})
	}
	defer os.Unsetenv("INTEGRATOR_CONFIG_PATH")
	defer os.Unsetenv("INTEGRATOR_GRAFANA_SA_TOKEN")
	defer os.Unsetenv("CHANGED_FILES")
	defer os.Unsetenv("DELETED_FILES")
	defer os.Unsetenv("ALL_RULES")
}

func TestReadWriteAlertRule(t *testing.T) {
	// A simple test of reading and writing alert rule files
	rule := &definitions.ProvisionedAlertRule{}
	err := readRuleFromFile(rule, "testdata/sample_rule.json")
	assert.NoError(t, err)
	err = writeRuleToFile(rule, "testdata/sample_rule.json", false)
	assert.NoError(t, err)
}

func TestSummariseSigmaRules(t *testing.T) {
	tests := []struct {
		name      string
		rules     []SigmaRule
		wantID    uuid.UUID
		wantTitle string
		wantError bool
	}{
		{
			name: "valid rule",
			rules: []SigmaRule{
				{ID: "996f8884-9144-40e7-ac63-29090ccde9a0", Title: "Rule 1"},
			},
			wantID:    uuid.MustParse("996f8884-9144-40e7-ac63-29090ccde9a0"),
			wantTitle: "Rule 1",
			wantError: false,
		},
		{
			name:      "no rules",
			rules:     []SigmaRule{},
			wantError: true,
		},
		{
			name: "multiple rules",
			rules: []SigmaRule{
				{ID: "a6b097fd-44d2-413f-b5cd-0916e22e6d5c", Title: "Rule 1"},
				{ID: "37f6f301-ddba-496f-9a84-853886ffff6b", Title: "Rule 2"},
			},
			wantID:    uuid.MustParse("914664fc-9968-4850-af49-8c2e64d19237"),
			wantTitle: "Rule 1 & Rule 2",
			wantError: false,
		},
	}
	for _, tt := range tests {
		t.Run(tt.name, func(t *testing.T) {
			id, title, err := summariseSigmaRules(tt.rules)
			if tt.wantError {
				assert.NotNil(t, err)
			} else {
				assert.NoError(t, err)
				assert.Equal(t, tt.wantID, id)
				assert.Equal(t, id.Version(), uuid.Version(0x4))
				assert.Equal(t, tt.wantTitle, title)
			}
		})
	}
}

func TestIntegratorRun(t *testing.T) {
	tests := []struct {
		name                string
		conversionName      string
		convOutput          ConversionOutput
		wantQueries         []string
		wantTitles          string
		removedFiles        []string
		wantError           bool
		wantAnnotations     map[string]string
		wantOrphanedCleanup bool
	}{
		{
			name:           "single rule single query",
			conversionName: "test_conv1",
			convOutput: ConversionOutput{
				ConversionName: "test_conv1",
				Queries:        []string{"{job=`test`} | json"},
				Rules: []SigmaRule{
					{
						ID:    "996f8884-9144-40e7-ac63-29090ccde9a0",
						Title: "Test Rule",
					},
				},
			},
			wantQueries:  []string{"sum(count_over_time({job=`test`} | json[$__auto]))"},
			wantTitles:   "Test Rule",
			removedFiles: []string{},
			wantError:    false,
		},
		{
			name:           "multiple rules multiple queries",
			conversionName: "test_conv2",
			convOutput: ConversionOutput{
				ConversionName: "test_conv2",
				Queries: []string{
					"{job=`test1`} | json",
					"{job=`test2`} | json",
				},
				Rules: []SigmaRule{
					{
						ID:    "a6b097fd-44d2-413f-b5cd-0916e22e6d5c",
						Title: "Test Rule 1",
					},
					{
						ID:    "37f6f301-ddba-496f-9a84-853886ffff6b",
						Title: "Test Rule 2",
					},
				},
			},
			wantQueries: []string{
				"sum(count_over_time({job=`test1`} | json[$__auto]))",
				"sum(count_over_time({job=`test2`} | json[$__auto]))",
			},
			wantTitles:   "Test Rule 1 & Test Rule 2",
			removedFiles: []string{},
			wantError:    false,
		},
		{
			name:           "no queries",
			conversionName: "test_conv4",
			convOutput: ConversionOutput{
				ConversionName: "test_conv4",
				Queries:        []string{},
				Rules: []SigmaRule{
					{
						ID:    "996f8884-9144-40e7-ac63-29090ccde9a0",
						Title: "Test Rule",
					},
				},
			},
			wantQueries:  []string{},
			removedFiles: []string{},
			wantError:    false,
		},
		{
			name:           "remove existing alert rule",
			conversionName: "test_conv5",
			convOutput: ConversionOutput{
				ConversionName: "test_conv5",
				Queries:        []string{"{job=`test`} | json"},
				Rules: []SigmaRule{
					{
						ID:    "996f8884-9144-40e7-ac63-29090ccde9a0",
						Title: "Test Rule",
					},
				},
			},
			wantQueries:  []string{"sum(count_over_time({job=`test`} | json[$__auto]))"},
			wantTitles:   "Test Rule",
			removedFiles: []string{"testdata/test_conv5.json"},
			wantError:    false,
		},
		{
			name:           "verify annotations are added",
			conversionName: "test_annotations",
			convOutput: ConversionOutput{
				ConversionName: "test_annotations",
				Queries:        []string{"{job=`test`} | json", "{service=`api`} | json"},
				Rules: []SigmaRule{
					{
						ID:    "996f8884-9144-40e7-ac63-29090ccde9a0",
						Title: "Test Annotations Rule",
					},
				},
			},
			wantQueries:  []string{"sum(count_over_time({job=`test`} | json[$__auto]))", "sum(count_over_time({service=`api`} | json[$__auto]))"},
			wantTitles:   "Test Annotations Rule",
			removedFiles: []string{},
			wantError:    false,
			wantAnnotations: map[string]string{
				"Query":          "{job=`test`} | json",
				"TimeWindow":     "5m",
				"LogSourceUid":   "test-datasource",
				"LogSourceType":  "loki",
				"Lookback":       "2m",
				"ConversionFile": "test_annotations.json",
			},
		},
		{
			name:           "cleanup orphaned files",
			conversionName: "orphaned_test",
			convOutput: ConversionOutput{
				ConversionName: "orphaned_test",
				Queries:        []string{"{job=`orphaned`} | json"},
				Rules: []SigmaRule{
					{
						ID:    "996f8884-9144-40e7-ac63-29090ccde9a0",
						Title: "Orphaned Test Rule",
					},
				},
			},
			wantQueries:         []string{},
			wantTitles:          "",
			removedFiles:        []string{},
			wantOrphanedCleanup: true,
		},
	}

	for _, tt := range tests {
		t.Run(tt.name, func(t *testing.T) {
			// Create temporary test directory
			testDir := filepath.Join("testdata", "test_run", tt.name)
			err := os.MkdirAll(testDir, 0o755)
			assert.NoError(t, err)
			defer os.RemoveAll(testDir)

			// Set up the github output file
			oldGithubOutput := os.Getenv("GITHUB_OUTPUT")
			os.Setenv("GITHUB_OUTPUT", filepath.Join(testDir, "github-output"))
			defer os.Setenv("GITHUB_OUTPUT", oldGithubOutput)

			// Create conversion and deployment subdirectories
			convPath := filepath.Join(testDir, "conv")
			deployPath := filepath.Join(testDir, "deploy")
			err = os.MkdirAll(convPath, 0o755)
			assert.NoError(t, err)
			err = os.MkdirAll(deployPath, 0o755)
			assert.NoError(t, err)

			// Create test configuration
			conversions := []ConversionConfig{}

			// For orphaned cleanup test cases, don't include the conversion in config
			if !tt.wantOrphanedCleanup {
				conversions = []ConversionConfig{
					{
						Name:       tt.conversionName,
						RuleGroup:  "Test Rules",
						TimeWindow: "5m",
						Lookback:   "2m",
					},
				}
			}

			config := Configuration{
				Folders: FoldersConfig{
					ConversionPath: convPath,
					DeploymentPath: deployPath,
				},
				ConversionDefaults: ConversionConfig{
					Target:     "loki",
					DataSource: "test-datasource",
				},
				Conversions: conversions,
				IntegratorConfig: IntegrationConfig{
					FolderID: "test-folder",
					OrgID:    1,
				},
			}

			// Create test conversion output file
			convBytes, err := json.Marshal(tt.convOutput)
			assert.NoError(t, err)
			convFile := filepath.Join(convPath, tt.conversionName+".json")
			err = os.WriteFile(convFile, convBytes, 0o600)
			assert.NoError(t, err)

			// For orphaned cleanup test, create a deployment file that references a missing conversion file
			if tt.wantOrphanedCleanup {
				convID, _, err := summariseSigmaRules(tt.convOutput.Rules)
				assert.NoError(t, err)
				ruleUID := getRuleUID(tt.conversionName, convID)
				deployFile := filepath.Join(deployPath, fmt.Sprintf("alert_rule_%s_%s.json", tt.conversionName, ruleUID))

				// Create a deployment file that references a non-existent conversion file
				dummyRule := &definitions.ProvisionedAlertRule{
					UID:       ruleUID,
					Title:     tt.wantTitles,
					RuleGroup: "Test Rules",
					Annotations: map[string]string{
						"ConversionFile": "/path/to/non/existent/conversion.json", // References missing file
					},
				}
				err = writeRuleToFile(dummyRule, deployFile, false)
				assert.NoError(t, err)
			}

			// For the remove test case, create a deployment file that should be removed
			if len(tt.removedFiles) > 0 {
				convID, _, err := summariseSigmaRules(tt.convOutput.Rules)
				assert.NoError(t, err)
				ruleUID := getRuleUID(tt.conversionName, convID)
				deployFile := filepath.Join(deployPath, fmt.Sprintf("alert_rule_%s_%s_%s.json", tt.conversionName, tt.conversionName, ruleUID))

				// Create a dummy alert rule file
				dummyRule := &definitions.ProvisionedAlertRule{
					UID:       ruleUID,
					Title:     tt.wantTitles,
					RuleGroup: "Test Rules",
				}
				err = writeRuleToFile(dummyRule, deployFile, false)
				assert.NoError(t, err)
			}

			// Set up integrator
			i := &Integrator{
				config:       config,
				addedFiles:   []string{convFile},
				removedFiles: tt.removedFiles,
			}

			// Run integration
			err = i.Run()
			if tt.wantError {
				assert.Error(t, err)
				return
			}
			assert.NoError(t, err)

			// For orphaned cleanup test cases, verify files were cleaned up
			if tt.wantOrphanedCleanup {
				// Check that conversion file was cleaned up
				convFile := filepath.Join(convPath, tt.conversionName+".json")
				_, err = os.Stat(convFile)
				assert.True(t, os.IsNotExist(err), "Expected orphaned conversion file to be deleted but it still exists")

				// Check that deployment file was also cleaned up
				convID, _, err := summariseSigmaRules(tt.convOutput.Rules)
				assert.NoError(t, err)
				ruleUID := getRuleUID(tt.conversionName, convID)
				deployFile := filepath.Join(deployPath, fmt.Sprintf("alert_rule_%s_%s.json", tt.conversionName, ruleUID))
				_, err = os.Stat(deployFile)
				assert.True(t, os.IsNotExist(err), "Expected orphaned deployment file to be deleted but it still exists")
				return
			}

			// For cases with no queries, just verify no files were created
			if len(tt.wantQueries) == 0 {
				files, err := os.ReadDir(deployPath)
				assert.NoError(t, err)
				assert.Equal(t, 0, len(files))
				return
			}

			// Verify output file
			convID, _, err := summariseSigmaRules(tt.convOutput.Rules)
			assert.NoError(t, err)

			ruleUID := getRuleUID(tt.conversionName, convID)
			expectedFile := filepath.Join(deployPath, fmt.Sprintf("alert_rule_%s_%s_%s.json", tt.conversionName, tt.conversionName, ruleUID))

			// For removed files, verify the file was deleted
			if len(tt.removedFiles) > 0 {
				_, err = os.Stat(expectedFile)
				assert.True(t, os.IsNotExist(err), "Expected file to be deleted but it still exists")
				return
			}

			// For added files, verify the file exists and has correct content
			_, err = os.Stat(expectedFile)
			assert.NoError(t, err)

			// Verify file contents
			rule := &definitions.ProvisionedAlertRule{}
			err = readRuleFromFile(rule, expectedFile)
			assert.NoError(t, err)

			// Verify rule properties
			assert.Equal(t, ruleUID, rule.UID)
			assert.Equal(t, tt.wantTitles, rule.Title)
			assert.Equal(t, "Test Rules", rule.RuleGroup)
			assert.Equal(t, "test-datasource", rule.Data[0].DatasourceUID)

			// Verify annotations if this test expects them
			if tt.wantAnnotations != nil {
				assert.NotNil(t, rule.Annotations, "Annotations should be present")
				for key, expectedValue := range tt.wantAnnotations {
					if key == "ConversionFile" {
						// ConversionFile contains the full path, so just check it contains the filename
						assert.Contains(t, rule.Annotations[key], expectedValue, "ConversionFile should contain the conversion file path")
					} else {
						assert.Equal(t, expectedValue, rule.Annotations[key], "Annotation %s should match expected value", key)
					}
				}
			}

			// Verify queries
			for qIdx, query := range tt.convOutput.Queries {
				assert.Contains(t, string(rule.Data[qIdx].Model), query)
			}
		})
	}
}

// testQueryExecutor is a test-specific implementation that allows mocking query results
type testDatasourceQuery struct {
	mockResponses map[string][]byte
	queryLog      []string
	datasourceLog []string
}

func newTestDatasourceQuery() *testDatasourceQuery {
	return &testDatasourceQuery{
		mockResponses: map[string][]byte{},
		queryLog:      []string{},
		datasourceLog: []string{},
	}
}

func (t *testDatasourceQuery) AddMockResponse(query string, response []byte) {
	t.mockResponses[query] = response
}

func (t *testDatasourceQuery) GetDatasource(dsName, _, _ string, _ time.Duration) (*GrafanaDatasource, error) {
	t.datasourceLog = append(t.datasourceLog, dsName)

	// For tests, always return a consistent datasource
	return &GrafanaDatasource{
		UID:  "test-uid",
		Type: "loki",
		Name: dsName,
	}, nil
}

func (t *testDatasourceQuery) ExecuteQuery(query, dsName, _, _, _, _ string, _ time.Duration) ([]byte, error) {
	t.queryLog = append(t.queryLog, query)
	t.datasourceLog = append(t.datasourceLog, dsName)

	// Return the mock response if it exists
	if resp, ok := t.mockResponses[query]; ok {
		return resp, nil
	}

	// Return a default mock response
	return []byte(`{"results":{"A":{"frames":[{"schema":{"fields":[{"name":"Time","type":"time"},{"name":"Line","type":"string"}]},"data":{"values":[[1625126400000,1625126460000],["mocked log line","another mocked log"]]}}]}}}`), nil
}

func TestIntegratorWithQueryTesting(t *testing.T) {
	tests := []struct {
		name         string
		showLogLines bool
		wantLine     bool
	}{
		{
			name:         "with log lines",
			showLogLines: true,
			wantLine:     true,
		},
		{
			name:         "without log lines",
			showLogLines: false,
			wantLine:     false,
		},
	}

	for _, tt := range tests {
		t.Run(tt.name, func(t *testing.T) {
			// Create test queries
			testQueries := []string{
				"{job=\"loki\"} |= \"error\"",
				"{job=\"loki\"} |= \"warning\"",
			}

			// Create temporary test directory
			testDir := filepath.Join("testdata", "test_query", tt.name)
			err := os.MkdirAll(testDir, 0o755)
			assert.NoError(t, err)
			defer os.RemoveAll(testDir)

			// Create conversion and deployment subdirectories
			convPath := filepath.Join(testDir, "conv")
			deployPath := filepath.Join(testDir, "deploy")
			err = os.MkdirAll(convPath, 0o755)
			assert.NoError(t, err)
			err = os.MkdirAll(deployPath, 0o755)
			assert.NoError(t, err)

			// Create test conversion output
			convOutput := ConversionOutput{
				Queries:        testQueries,
				ConversionName: "test_loki",
				Rules: []SigmaRule{
					{
						ID:    "996f8884-9144-40e7-ac63-29090ccde9a0",
						Title: "Test Loki Rule",
					},
				},
			}

			// Create test configuration with query testing enabled
			config := Configuration{
				Folders: FoldersConfig{
					ConversionPath: convPath,
					DeploymentPath: deployPath,
				},
				ConversionDefaults: ConversionConfig{
					Target:     "loki",
					DataSource: "test-loki-datasource",
				},
				Conversions: []ConversionConfig{
					{
						Name:       "test_loki",
						RuleGroup:  "Loki Test Rules",
						TimeWindow: "5m",
						DataSource: "test-loki-datasource",
					},
				},
				IntegratorConfig: IntegrationConfig{
					FolderID:     "test-folder",
					OrgID:        1,
					TestQueries:  true,
					From:         "now-1h",
					To:           "now",
					ShowLogLines: tt.showLogLines,
				},
				DeployerConfig: DeploymentConfig{
					GrafanaInstance: "https://test.grafana.com",
					Timeout:         "5s",
				},
			}

			// Create test conversion output file
			convBytes, err := json.Marshal(convOutput)
			assert.NoError(t, err)
			convFile := filepath.Join(convPath, "test_loki_test_file_1.json")
			err = os.WriteFile(convFile, convBytes, 0o600)
			assert.NoError(t, err)

			// Create mock query executor
			mockDatasourceQuery := newTestDatasourceQuery()

			// Add mock responses for our test queries
			mockDatasourceQuery.AddMockResponse("{job=\"loki\"} |= \"error\"", []byte(`{
				"results": {
					"A": {
						"frames": [{
							"schema": {
								"fields": [
									{"name": "Time", "type": "time"},
									{"name": "Line", "type": "string"},
									{"name": "labels", "type": "other"}
								]
							},
							"data": {
								"values": [
									[1625126400000, 1625126460000],
									["error log line", "another error log"],
									[{"job": "loki", "level": "error"}]
								]
							}
						}]
					}
				}
			}`))

			mockDatasourceQuery.AddMockResponse("{job=\"loki\"} |= \"warning\"", []byte(`{
				"results": {
					"A": {
						"frames": [{
							"schema": {
								"fields": [
									{"name": "Time", "type": "time"},
									{"name": "Line", "type": "string"},
									{"name": "labels", "type": "other"}
								]
							},
							"data": {
								"values": [
									[1625126400000, 1625126460000],
									["warning log line", "another warning log"],
									[{"job": "loki", "level": "warning"}]
								]
							}
						}]
					}
				}
			}`))

			// Create a temporary output file for capturing outputs
			outputFile, err := os.CreateTemp("", "github-output")
			assert.NoError(t, err)
			defer os.Remove(outputFile.Name())

			// Setup environment for the test
			os.Setenv("GITHUB_OUTPUT", outputFile.Name())
			defer os.Unsetenv("GITHUB_OUTPUT")

			// Set up integrator
			integrator := &Integrator{
				config:       config,
				addedFiles:   []string{convFile},
				removedFiles: []string{},
			}

			// Save original executor and restore after test
			originalDatasourceQuery := DefaultDatasourceQuery
			DefaultDatasourceQuery = mockDatasourceQuery
			defer func() {
				DefaultDatasourceQuery = originalDatasourceQuery
			}()

			// Set environment variable for API token
			os.Setenv("INTEGRATOR_GRAFANA_SA_TOKEN", "test-api-token")
			defer os.Unsetenv("INTEGRATOR_GRAFANA_SA_TOKEN")

			// Run integration
			err = integrator.Run()
			assert.NoError(t, err)

			// Verify alert rule file was created
			convID, _, err := summariseSigmaRules(convOutput.Rules)
			assert.NoError(t, err)
			ruleUID := getRuleUID("test_loki", convID)
			expectedFile := filepath.Join(deployPath, fmt.Sprintf("alert_rule_test_loki_test_file_1_%s.json", ruleUID))
			_, err = os.Stat(expectedFile)
			assert.NoError(t, err)

			// Read the output file to get the captured outputs
			outputBytes, err := os.ReadFile(outputFile.Name())
			assert.NoError(t, err)
			outputContent := string(outputBytes)

			// Verify test_query_results was captured
			assert.Contains(t, outputContent, "test_query_results=")

			// Extract the test_query_results value
			lines := strings.Split(outputContent, "\n")
			var testQueryResults string
			for _, line := range lines {
				if strings.HasPrefix(line, "test_query_results=") {
					testQueryResults = strings.TrimPrefix(line, "test_query_results=")
					break
				}
			}
			assert.NotEmpty(t, testQueryResults)

			// Parse and validate the query test results
			var queryResults map[string][]QueryTestResult
			err = json.Unmarshal([]byte(testQueryResults), &queryResults)
			assert.NoError(t, err)
			assert.Equal(t, len(testQueries), len(queryResults[convFile]))

			// Verify both queries were executed
			assert.Equal(t, len(testQueries), len(mockDatasourceQuery.queryLog))

			// Verify each query was submitted correctly
			for _, query := range testQueries {
				assert.Contains(t, mockDatasourceQuery.queryLog, query)
			}

			// Verify datasource was used correctly
			assert.Contains(t, mockDatasourceQuery.datasourceLog, "test-loki-datasource")

			// Verify the query results contain expected data
			for _, results := range queryResults {
				for i, queryTestResult := range results {
					assert.Equal(t, "test-loki-datasource", queryTestResult.Datasource)

					// Verify the stats contain expected data
					stats := queryTestResult.Stats
					assert.Equal(t, 2, stats.Count) // Each mock response has 2 log lines
					assert.NotEmpty(t, stats.Fields)
					assert.Empty(t, stats.Errors)

					// Verify specific fields from our mock responses
					if i == 0 {
						if tt.wantLine {
							assert.Contains(t, stats.Fields, "Line")
							assert.Equal(t, "error log line", stats.Fields["Line"])
						} else {
							assert.NotContains(t, stats.Fields, "Line")
						}
						assert.Contains(t, stats.Fields, "job")
						assert.Equal(t, "loki", stats.Fields["job"])
						assert.Contains(t, stats.Fields, "level")
						assert.Equal(t, "error", stats.Fields["level"])
					} else if i == 1 {
						if tt.wantLine {
							assert.Contains(t, stats.Fields, "Line")
							assert.Equal(t, "warning log line", stats.Fields["Line"])
						} else {
							assert.NotContains(t, stats.Fields, "Line")
						}
						assert.Contains(t, stats.Fields, "job")
						assert.Equal(t, "loki", stats.Fields["job"])
						assert.Contains(t, stats.Fields, "level")
						assert.Equal(t, "warning", stats.Fields["level"])
					}
				}
			}
		})
	}
}

// Enhanced testDatasourceQuery to support error injection for testing continue_on_query_testing_errors
type testDatasourceQueryWithErrors struct {
	*testDatasourceQuery
	mockErrors map[string]error
}

func newTestDatasourceQueryWithErrors() *testDatasourceQueryWithErrors {
	return &testDatasourceQueryWithErrors{
		testDatasourceQuery: newTestDatasourceQuery(),
		mockErrors:          make(map[string]error),
	}
}

func (t *testDatasourceQueryWithErrors) AddMockError(query string, err error) {
	t.mockErrors[query] = err
}

func (t *testDatasourceQueryWithErrors) ExecuteQuery(query, dsName, baseURL, apiKey, from, to string, timeout time.Duration) ([]byte, error) {
	// Check if we should return an error for this query
	if err, exists := t.mockErrors[query]; exists {
		return nil, err
	}

	// Otherwise use the parent implementation
	return t.testDatasourceQuery.ExecuteQuery(query, dsName, baseURL, apiKey, from, to, timeout)
}

// TestIntegrationWithQueryTestingErrors tests the core behavior of continue_on_query_testing_errors
func TestGenerateExploreLink(t *testing.T) {
	tests := []struct {
		name                 string
		query                string
		datasource           string
		datasourceType       string
		from                 string
		to                   string
		orgID                int64
		grafanaURL           string
		wantURLContains      []string
		wantPanesContains    []string
		wantPanesNotContains []string
		wantError            bool
	}{
		{
			name:           "Loki explore link generation",
			query:          `{job="loki"} |= "error"`,
			datasource:     "loki-uid-123",
			datasourceType: Loki,
			from:           "now-1h",
			to:             "now",
			orgID:          1,
			grafanaURL:     "https://test.grafana.com",
			wantURLContains: []string{
				"https://test.grafana.com/explore",
				"schemaVersion=1",
				"orgId=1",
			},
			wantPanesContains: []string{
				`"datasource":"loki-uid-123"`,
				`"type":"loki"`,
				`"expr":"{job=\"loki\"} |= \"error\""`,
				`"queryType":"range"`,
				`"editorMode":"code"`,
				`"direction":"backward"`,
				`"from":"now-1h"`,
				`"to":"now"`,
			},
			wantPanesNotContains: []string{
				`"query":`,
				`"metrics"`,
				`"bucketAggs"`,
				`"timeField"`,
			},
			wantError: false,
		},
		{
			name:           "Elasticsearch explore link generation",
			query:          `type:log AND (level:(ERROR OR FATAL OR CRITICAL))`,
			datasource:     "es-uid-456",
			datasourceType: Elasticsearch,
			from:           "now-2h",
			to:             "now-1h",
			orgID:          2,
			grafanaURL:     "https://prod.grafana.com",
			wantURLContains: []string{
				"https://prod.grafana.com/explore",
				"schemaVersion=1",
				"orgId=2",
			},
			wantPanesContains: []string{
				`"datasource":"es-uid-456"`,
				`"type":"elasticsearch"`,
				`"query":"type:log AND (level:(ERROR OR FATAL OR CRITICAL))"`,
				`"metrics":[{"type":"count","id":"1"}]`,
				`"bucketAggs":[{"type":"date_histogram","id":"2","settings":{"interval":"auto"},"field":"@timestamp"}]`,
				`"timeField":"@timestamp"`,
				`"compact":false`,
				`"from":"now-2h"`,
				`"to":"now-1h"`,
			},
			wantPanesNotContains: []string{
				`"expr":`,
				`"queryType"`,
				`"editorMode"`,
				`"direction"`,
			},
			wantError: false,
		},
		{
			name:           "Generic datasource explore link generation",
			query:          `SELECT * FROM logs WHERE level = 'ERROR'`,
			datasource:     "generic-uid-789",
			datasourceType: "prometheus",
			from:           "now-30m",
			to:             "now",
			orgID:          3,
			grafanaURL:     "https://dev.grafana.com",
			wantURLContains: []string{
				"https://dev.grafana.com/explore",
				"schemaVersion=1",
				"orgId=3",
			},
			wantPanesContains: []string{
				`"datasource":"generic-uid-789"`,
				`"type":"prometheus"`,
				`"query":"SELECT * FROM logs WHERE level = 'ERROR'"`,
				`"from":"now-30m"`,
				`"to":"now"`,
			},
			wantPanesNotContains: []string{
				`"expr":`,
				`"queryType"`,
				`"editorMode"`,
				`"direction"`,
				`"metrics"`,
				`"bucketAggs"`,
				`"timeField"`,
			},
			wantError: false,
		},
		{
			name:           "Empty datasource should work fine",
			query:          `{job="test"}`,
			datasource:     "",
			datasourceType: Loki,
			from:           "now-1h",
			to:             "now",
			orgID:          1,
			grafanaURL:     "https://test.grafana.com",
			wantURLContains: []string{
				"https://test.grafana.com/explore",
				"schemaVersion=1",
				"orgId=1",
			},
			wantPanesContains: []string{
				`"datasource":""`,
				`"type":"loki"`,
				`"expr":"{job=\"test\"}"`,
			},
			wantPanesNotContains: []string{
				`"query":`,
				`"metrics"`,
				`"bucketAggs"`,
				`"timeField"`,
			},
			wantError: false,
		},
	}

	for _, tt := range tests {
		t.Run(tt.name, func(t *testing.T) {
			// Create integrator with test configuration
			integrator := &Integrator{
				config: Configuration{
					IntegratorConfig: IntegrationConfig{
						From:  tt.from,
						To:    tt.to,
						OrgID: tt.orgID,
					},
					DeployerConfig: DeploymentConfig{
						GrafanaInstance: tt.grafanaURL,
					},
				},
			}

			// Test generateExploreLink
			exploreLink, err := integrator.generateExploreLink(tt.query, tt.datasource, tt.datasourceType, ConversionConfig{}, ConversionConfig{})

			if tt.wantError {
				assert.Error(t, err)
				return
			}

			assert.NoError(t, err)
			assert.NotEmpty(t, exploreLink)

			// Verify URL components
			for _, expected := range tt.wantURLContains {
				assert.Contains(t, exploreLink, expected, "Explore link should contain: %s", expected)
			}

			// Parse the URL to extract the panes parameter
			parsedURL, err := url.Parse(exploreLink)
			assert.NoError(t, err)

			panesParam := parsedURL.Query().Get("panes")
			assert.NotEmpty(t, panesParam, "panes parameter should be present")

			// URL decode the panes parameter
			decodedPanes, err := url.QueryUnescape(panesParam)
			assert.NoError(t, err)
			assert.NotEmpty(t, decodedPanes, "decoded panes should not be empty")

			// Verify the decoded panes contains expected components
			for _, expected := range tt.wantPanesContains {
				assert.Contains(t, decodedPanes, expected, "Decoded panes should contain: %s", expected)
			}

			// Verify the decoded panes does not contain unexpected components
			for _, unexpected := range tt.wantPanesNotContains {
				assert.NotContains(t, decodedPanes, unexpected, "Decoded panes should not contain: %s", unexpected)
			}

			// Verify the link is properly URL encoded (raw JSON should not be visible in the URL)
			assert.Contains(t, exploreLink, "panes=")
			assert.NotContains(t, exploreLink, `{"yyz":`)
		})
	}
}

func TestIntegratorWithExploreLinkGeneration(t *testing.T) {
	tests := []struct {
		name                 string
		datasourceType       string
		query                string
		datasource           string
		wantURLContains      []string
		wantPanesContains    []string
		wantPanesNotContains []string
	}{
		{
			name:           "Loki datasource generates correct explore link",
			datasourceType: Loki,
			query:          `{job="loki"} |= "error"`,
			datasource:     "test-loki-datasource",
			wantURLContains: []string{
				"https://test.grafana.com/explore",
				"schemaVersion=1",
				"orgId=1",
			},
			wantPanesContains: []string{
				`"datasource":"test-loki-datasource"`,
				`"type":"loki"`,
				`"expr":"{job=\"loki\"} |= \"error\""`,
				`"queryType":"range"`,
			},
			wantPanesNotContains: []string{
				`"query":`,
				`"metrics"`,
				`"bucketAggs"`,
				`"timeField"`,
			},
		},
		{
			name:           "Elasticsearch datasource generates correct explore link",
			datasourceType: Elasticsearch,
			query:          `type:log AND (level:(ERROR OR FATAL OR CRITICAL))`,
			datasource:     "test-elasticsearch-datasource",
			wantURLContains: []string{
				"https://test.grafana.com/explore",
				"schemaVersion=1",
				"orgId=1",
			},
			wantPanesContains: []string{
				`"datasource":"test-elasticsearch-datasource"`,
				`"type":"elasticsearch"`,
				`"query":"type:log AND (level:(ERROR OR FATAL OR CRITICAL))"`,
				`"metrics":[{"type":"count","id":"1"}]`,
				`"bucketAggs":[{"type":"date_histogram"`,
				`"timeField":"@timestamp"`,
			},
			wantPanesNotContains: []string{
				`"expr":`,
				`"queryType"`,
				`"editorMode"`,
				`"direction"`,
			},
		},
	}

	for _, tt := range tests {
		t.Run(tt.name, func(t *testing.T) {
			// Create test queries
			testQueries := []string{tt.query}

			// Create temporary test directory
			testDir := filepath.Join("testdata", "test_explore_link", tt.name)
			err := os.MkdirAll(testDir, 0o755)
			assert.NoError(t, err)
			defer os.RemoveAll(testDir)

			// Create conversion and deployment subdirectories
			convPath := filepath.Join(testDir, "conv")
			deployPath := filepath.Join(testDir, "deploy")
			err = os.MkdirAll(convPath, 0o755)
			assert.NoError(t, err)
			err = os.MkdirAll(deployPath, 0o755)
			assert.NoError(t, err)

			// Create test conversion output
			convOutput := ConversionOutput{
				Queries:        testQueries,
				ConversionName: "test_explore_link",
				Rules: []SigmaRule{
					{
						ID:    "996f8884-9144-40e7-ac63-29090ccde9a0",
						Title: "Test Explore Link Rule",
					},
				},
			}

			// Create test configuration with query testing enabled
			config := Configuration{
				Folders: FoldersConfig{
					ConversionPath: convPath,
					DeploymentPath: deployPath,
				},
				ConversionDefaults: ConversionConfig{
					Target:         tt.datasourceType,
					DataSource:     tt.datasource,
					DataSourceType: tt.datasourceType,
				},
				Conversions: []ConversionConfig{
					{
						Name:           "test_explore_link",
						RuleGroup:      "Explore Link Test Rules",
						TimeWindow:     "5m",
						DataSource:     tt.datasource,
						DataSourceType: tt.datasourceType,
					},
				},
				IntegratorConfig: IntegrationConfig{
					FolderID:    "test-folder",
					OrgID:       1,
					TestQueries: true,
					From:        "now-1h",
					To:          "now",
				},
				DeployerConfig: DeploymentConfig{
					GrafanaInstance: "https://test.grafana.com",
					Timeout:         "5s",
				},
			}

			// Create test conversion output file
			convBytes, err := json.Marshal(convOutput)
			assert.NoError(t, err)
			convFile := filepath.Join(convPath, "test_explore_link.json")
			err = os.WriteFile(convFile, convBytes, 0o600)
			assert.NoError(t, err)

			// Create mock query executor
			mockDatasourceQuery := newTestDatasourceQuery()

			// Add mock response for our test query
			mockDatasourceQuery.AddMockResponse(tt.query, []byte(`{
				"results": {
					"A": {
						"frames": [{
							"schema": {
								"fields": [
									{"name": "Time", "type": "time"},
									{"name": "Line", "type": "string"}
								]
							},
							"data": {
								"values": [
									[1625126400000, 1625126460000],
									["test log line", "another test log"]
								]
							}
						}]
					}
				}
			}`))

			// Create a temporary output file for capturing outputs
			outputFile, err := os.CreateTemp("", "github-output")
			assert.NoError(t, err)
			defer os.Remove(outputFile.Name())

			// Setup environment for the test
			os.Setenv("GITHUB_OUTPUT", outputFile.Name())
			defer os.Unsetenv("GITHUB_OUTPUT")

			// Set up integrator
			integrator := &Integrator{
				config:       config,
				addedFiles:   []string{convFile},
				removedFiles: []string{},
			}

			// Save original executor and restore after test
			originalDatasourceQuery := DefaultDatasourceQuery
			DefaultDatasourceQuery = mockDatasourceQuery
			defer func() {
				DefaultDatasourceQuery = originalDatasourceQuery
			}()

			// Set environment variable for API token
			os.Setenv("INTEGRATOR_GRAFANA_SA_TOKEN", "test-api-token")
			defer os.Unsetenv("INTEGRATOR_GRAFANA_SA_TOKEN")

			// Run integration
			err = integrator.Run()
			assert.NoError(t, err)

			// Read the output file to get the captured outputs
			outputBytes, err := os.ReadFile(outputFile.Name())
			assert.NoError(t, err)
			outputContent := string(outputBytes)

			// Verify test_query_results was captured
			assert.Contains(t, outputContent, "test_query_results=")

			// Extract the test_query_results value
			lines := strings.Split(outputContent, "\n")
			var testQueryResults string
			for _, line := range lines {
				if strings.HasPrefix(line, "test_query_results=") {
					testQueryResults = strings.TrimPrefix(line, "test_query_results=")
					break
				}
			}
			assert.NotEmpty(t, testQueryResults)

			// Parse and validate the query test results
			var queryResults map[string][]QueryTestResult
			err = json.Unmarshal([]byte(testQueryResults), &queryResults)
			assert.NoError(t, err)
			assert.Equal(t, len(testQueries), len(queryResults[convFile]))

			// Verify the explore link in the query results
			for _, results := range queryResults {
				for _, queryTestResult := range results {
					assert.Equal(t, tt.datasource, queryTestResult.Datasource)
					assert.NotEmpty(t, queryTestResult.Link)

					// Verify URL components
					for _, expected := range tt.wantURLContains {
						assert.Contains(t, queryTestResult.Link, expected, "Explore link should contain: %s", expected)
					}

					// Parse the URL to extract the panes parameter
					parsedURL, err := url.Parse(queryTestResult.Link)
					assert.NoError(t, err)

					panesParam := parsedURL.Query().Get("panes")
					assert.NotEmpty(t, panesParam, "panes parameter should be present")

					// URL decode the panes parameter
					decodedPanes, err := url.QueryUnescape(panesParam)
					assert.NoError(t, err)
					assert.NotEmpty(t, decodedPanes, "decoded panes should not be empty")

					// Verify the decoded panes contains expected components
					for _, expected := range tt.wantPanesContains {
						assert.Contains(t, decodedPanes, expected, "Decoded panes should contain: %s", expected)
					}

					// Verify the decoded panes does not contain unexpected components
					for _, unexpected := range tt.wantPanesNotContains {
						assert.NotContains(t, decodedPanes, unexpected, "Decoded panes should not contain: %s", unexpected)
					}

					// Verify the link is properly URL encoded (raw JSON should not be visible in the URL)
					assert.Contains(t, queryTestResult.Link, "panes=")
					assert.NotContains(t, queryTestResult.Link, `{"yyz":`)
				}
			}
		})
	}
}

func TestIntegrationWithQueryTestingErrors(t *testing.T) {
	tests := []struct {
		name                     string
		continueOnErrors         bool
		queryErrors              map[string]error
		expectIntegrationFailure bool
		expectAlertRuleCreated   bool
	}{
		{
			name:                     "query error with continue disabled should fail integration immediately",
			continueOnErrors:         false,
			queryErrors:              map[string]error{"{job=\"test\"} |= \"error\"": fmt.Errorf("datasource not found")},
			expectIntegrationFailure: true,
			expectAlertRuleCreated:   true, // Alert rule is created before query testing
		},
		{
			name:                     "query error with continue enabled should complete integration successfully",
			continueOnErrors:         true,
			queryErrors:              map[string]error{"{job=\"test\"} |= \"error\"": fmt.Errorf("datasource not found")},
			expectIntegrationFailure: false, // Integration should succeed when continue is enabled
			expectAlertRuleCreated:   true,  // Alert rule should still be created
		},
	}

	for _, tt := range tests {
		t.Run(tt.name, func(t *testing.T) {
			// Create temporary test directory
			testDir := filepath.Join("testdata", "test_continue_errors", tt.name)
			err := os.MkdirAll(testDir, 0o755)
			assert.NoError(t, err)
			defer os.RemoveAll(testDir)

			// Set up the github output file
			oldGithubOutput := os.Getenv("GITHUB_OUTPUT")
			os.Setenv("GITHUB_OUTPUT", filepath.Join(testDir, "github-output"))
			defer os.Setenv("GITHUB_OUTPUT", oldGithubOutput)

			// Create conversion and deployment subdirectories
			convPath := filepath.Join(testDir, "conv")
			deployPath := filepath.Join(testDir, "deploy")
			err = os.MkdirAll(convPath, 0o755)
			assert.NoError(t, err)
			err = os.MkdirAll(deployPath, 0o755)
			assert.NoError(t, err)

			// Create test conversion output
			convOutput := ConversionOutput{
				ConversionName: "test_continue",
				Queries:        []string{"{job=\"test\"} |= \"error\"", "{job=\"test\"} |= \"info\""},
				Rules: []SigmaRule{
					{
						ID:    "996f8884-9144-40e7-ac63-29090ccde9a0",
						Title: "Test Continue Rule",
					},
				},
			}

			// Create test configuration with query testing enabled
			config := Configuration{
				Folders: FoldersConfig{
					ConversionPath: convPath,
					DeploymentPath: deployPath,
				},
				ConversionDefaults: ConversionConfig{
					Target:     "loki",
					DataSource: "test-datasource",
				},
				Conversions: []ConversionConfig{
					{
						Name:       "test_continue",
						RuleGroup:  "Test Rules",
						TimeWindow: "5m",
						DataSource: "test-datasource",
					},
				},
				IntegratorConfig: IntegrationConfig{
					FolderID:                     "test-folder",
					OrgID:                        1,
					TestQueries:                  true,
					From:                         "now-1h",
					To:                           "now",
					ContinueOnQueryTestingErrors: tt.continueOnErrors,
				},
				DeployerConfig: DeploymentConfig{
					GrafanaInstance: "https://test.grafana.com",
					Timeout:         "5s",
				},
			}

			// Create test conversion output file
			convBytes, err := json.Marshal(convOutput)
			assert.NoError(t, err)
			convFile := filepath.Join(convPath, "test_continue.json")
			err = os.WriteFile(convFile, convBytes, 0o600)
			assert.NoError(t, err)

			// Create mock query executor with error injection
			mockDatasourceQuery := newTestDatasourceQueryWithErrors()

			// Add query errors
			for query, queryErr := range tt.queryErrors {
				mockDatasourceQuery.AddMockError(query, queryErr)
			}

			// Add successful responses for queries that don't have errors
			mockDatasourceQuery.AddMockResponse("{job=\"test\"} |= \"info\"", []byte(`{
				"results": {
					"A": {
						"frames": [{
							"schema": {"fields": [{"name": "Time", "type": "time"}, {"name": "Line", "type": "string"}]},
							"data": {"values": [[1625126400000], ["info log"]]}
						}]
					}
				}
			}`))

			// Save original executor and restore after test
			originalDatasourceQuery := DefaultDatasourceQuery
			DefaultDatasourceQuery = mockDatasourceQuery
			defer func() {
				DefaultDatasourceQuery = originalDatasourceQuery
			}()

			// Set environment variable for API token
			os.Setenv("INTEGRATOR_GRAFANA_SA_TOKEN", "test-api-token")
			defer os.Unsetenv("INTEGRATOR_GRAFANA_SA_TOKEN")

			// Set up integrator
			integrator := &Integrator{
				config:       config,
				addedFiles:   []string{convFile},
				removedFiles: []string{},
			}

			// Run integration
			err = integrator.Run()

			// Verify integration failure expectation
			if tt.expectIntegrationFailure {
				assert.Error(t, err, "Expected integration to fail but it succeeded")
			} else {
				assert.NoError(t, err, "Expected integration to succeed but it failed")
			}

			// Verify alert rule creation expectation - this is the key test
			convID, _, err := summariseSigmaRules(convOutput.Rules)
			assert.NoError(t, err)
			ruleUID := getRuleUID("test_continue", convID)
			expectedFile := filepath.Join(deployPath, fmt.Sprintf("alert_rule_test_continue_test_continue_%s.json", ruleUID))

			if tt.expectAlertRuleCreated {
				_, err = os.Stat(expectedFile)
				assert.NoError(t, err, "Expected alert rule file to be created but it wasn't")
			} else {
				_, err = os.Stat(expectedFile)
				assert.True(t, os.IsNotExist(err), "Expected alert rule file to not be created but it was")
			}
		})
	}
}<|MERGE_RESOLUTION|>--- conflicted
+++ resolved
@@ -17,17 +17,6 @@
 
 func TestConvertToAlert(t *testing.T) {
 	tests := []struct {
-<<<<<<< HEAD
-		name          string
-		queries       []string
-		rule          *definitions.ProvisionedAlertRule
-		titles        string
-		config        ConversionConfig
-		wantQueryText string
-		wantDuration  definitions.Duration
-		wantError     bool
-		wantUnchanged bool
-=======
 		name             string
 		queries          []string
 		rule             *definitions.ProvisionedAlertRule
@@ -37,11 +26,10 @@
 		convObject       ConversionOutput
 		wantQueryText    string
 		wantDuration     definitions.Duration
-		wantUpdated      *time.Time // nil means expect an update, specified time means expect no change
+		wantUnchanged    bool
 		wantError        bool
 		wantLabels       map[string]string
 		wantAnnotations  map[string]string
->>>>>>> cdf4a74c
 	}{
 		{
 			name:    "valid new loki query",
@@ -125,25 +113,18 @@
 					},
 				},
 			},
-<<<<<<< HEAD
 			wantUnchanged: true,
 		},
 		{
 			name:    "process changed queries",
 			queries: []string{`{job=".+"} | json | test="true"`},
 			titles:  "New Alert Rule Title", // This should *not* be ignored
-			config: ConversionConfig{
-				TimeWindow: "1m",
-				RuleGroup:  "Default",
-				DataSource: "nil",
-=======
 			convConfig: ConversionConfig{
 				Name:       "conv",
 				Target:     "loki",
 				DataSource: "my_data_source",
-				RuleGroup:  "Every 5 Minutes",
-				TimeWindow: "5m",
->>>>>>> cdf4a74c
+				RuleGroup:  "Every Minute",
+				TimeWindow: "1m",
 			},
 			rule: &definitions.ProvisionedAlertRule{
 				UID:   "5c1c217a",
@@ -255,7 +236,6 @@
 			},
 			wantQueryText: "sum(count_over_time({job=`.+`} | json | test=`true`[$__auto]))",
 			wantDuration:  definitions.Duration(300 * time.Second),
-			wantUpdated:   nil, // expect timestamp update
 			wantError:     false,
 			wantLabels: map[string]string{
 				"Level":   "high",
@@ -277,13 +257,8 @@
 	for _, tt := range tests {
 		t.Run(tt.name, func(t *testing.T) {
 			i := NewIntegrator()
-<<<<<<< HEAD
-			err := i.ConvertToAlert(tt.rule, tt.queries, tt.titles, tt.config, "test_conversion_file.json")
-=======
-			originalTimestamp := tt.rule.Updated
 			i.config.IntegratorConfig = tt.integratorConfig
 			err := i.ConvertToAlert(tt.rule, tt.queries, tt.titles, tt.convConfig, "test_conversion_file.json", tt.convObject)
->>>>>>> cdf4a74c
 			if tt.wantError {
 				assert.NotNil(t, err)
 			} else {
