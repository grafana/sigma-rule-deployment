package main

import (
	"encoding/json"
	"fmt"
	"os"
	"path/filepath"
	"strings"
	"testing"
	"time"

	"github.com/google/uuid"
	"github.com/grafana/sigma-rule-deployment/actions/integrate/definitions"
	"github.com/stretchr/testify/assert"
)

func TestConvertToAlert(t *testing.T) {
	fixedTime := time.Date(2024, 1, 1, 0, 0, 0, 0, time.UTC)

	tests := []struct {
		name          string
		queries       []string
		rule          *definitions.ProvisionedAlertRule
		titles        string
		config        ConversionConfig
		wantQueryText string
		wantDuration  definitions.Duration
		wantUpdated   *time.Time // nil means expect an update, specified time means expect no change
		wantError     bool
	}{
		{
			name:    "valid new loki query",
			queries: []string{"{job=`.+`} | json | test=`true`"},
			titles:  "Alert Rule 1",
			rule: &definitions.ProvisionedAlertRule{
				UID: "5c1c217a",
			},
			config: ConversionConfig{
				Name:       "conv",
				Target:     "loki",
				DataSource: "my_data_source",
				RuleGroup:  "Every 5 Minutes",
				TimeWindow: "5m",
			},
			wantQueryText: "sum(count_over_time({job=`.+`} | json | test=`true`[$__auto]))",
			wantDuration:  definitions.Duration(300 * time.Second),
			wantUpdated:   nil, // expect timestamp update
			wantError:     false,
		},
		{
			name:    "valid ES query",
			queries: []string{`from * | where eventSource=="kms.amazonaws.com" and eventName=="CreateGrant"`},
			titles:  "Alert Rule 2",
			rule: &definitions.ProvisionedAlertRule{
				UID: "3bb06d82",
			},
			config: ConversionConfig{
				Name:           "conv",
				Target:         "esql",
				DataSource:     "my_es_data_source",
				RuleGroup:      "Every 5 Minutes",
				TimeWindow:     "5m",
				DataSourceType: "elasticsearch",
			},
			wantQueryText: `from * | where eventSource==\"kms.amazonaws.com\" and eventName==\"CreateGrant\"`,
			wantDuration:  definitions.Duration(300 * time.Second),
			wantUpdated:   nil, // expect timestamp update
			wantError:     false,
		},
		{
			name:    "invalid time window",
			queries: []string{"{job=`.+`} | json | test=`true`"},
			titles:  "Alert Rule 3",
			rule: &definitions.ProvisionedAlertRule{
				UID: "5c1c217a",
			},
			config: ConversionConfig{
				TimeWindow: "1y",
			},
			wantDuration: 0,   // invalid time window, expect no value
			wantUpdated:  nil, // expect timestamp update
			wantError:    true,
		},
		{
			name:    "invalid time window",
			queries: []string{"{job=`.+`} | json | test=`true`", "sum(count_over_time({job=`.+`} | json | test=`false`[$__auto]))"},
			titles:  "Alert Rule 4 & Alert Rule 5",
			rule: &definitions.ProvisionedAlertRule{
				UID: "f4c34eae-c7c3-4891-8965-08a01e8286b8",
			},
			config: ConversionConfig{
				TimeWindow: "1y",
			},
			wantDuration: 0,   // invalid time window, expect no value
			wantUpdated:  nil, // expect timestamp update
			wantError:    true,
		},
		{
			name:    "unchanged queries should not update timestamp",
			queries: []string{"{job=`.+`} | json | test=`true`"},
			titles:  "Alert Rule 6",
			rule: &definitions.ProvisionedAlertRule{
				UID: "5c1c217a",
				Data: []definitions.AlertQuery{
					{
						RefID:         "A0",
						QueryType:     "instant",
						DatasourceUID: "my_data_source",
						Model:         json.RawMessage("{\"refId\":\"A0\",\"datasource\":{\"type\":\"loki\",\"uid\":\"my_data_source\"},\"hide\":false,\"expr\":\"sum(count_over_time({job=`.+`} | json | test=`true`[$__auto]))\",\"queryType\":\"instant\",\"editorMode\":\"code\"}"),
					},
					{
						RefID:         "B",
						DatasourceUID: "__expr__",
						Model:         json.RawMessage(`{"refId":"B","hide":false,"type":"reduce","datasource":{"uid":"__expr__","type":"__expr__"},"conditions":[{"type":"query","evaluator":{"params":[],"type":"gt"},"operator":{"type":"and"},"query":{"params":["B"]},"reducer":{"params":[],"type":"last"}}],"reducer":"last","expression":"A0"}`),
					},
					{
						RefID:         "C",
						DatasourceUID: "__expr__",
						Model:         json.RawMessage(`{"refId":"C","hide":false,"type":"threshold","datasource":{"uid":"__expr__","type":"__expr__"},"conditions":[{"type":"query","evaluator":{"params":[1],"type":"gt"},"operator":{"type":"and"},"query":{"params":["C"]},"reducer":{"params":[],"type":"last"}}],"expression":"B"}`),
					},
				},
				Updated: fixedTime,
			},
			config: ConversionConfig{
				Name:       "conv",
				Target:     "loki",
				DataSource: "my_data_source",
				RuleGroup:  "Every 5 Minutes",
				TimeWindow: "5m",
			},
			wantDuration:  definitions.Duration(300 * time.Second),
			wantQueryText: "sum(count_over_time({job=`.+`} | json | test=`true`[$__auto]))",
			wantUpdated:   &fixedTime, // expect timestamp to remain unchanged
			wantError:     false,
		},
		{
			name:    "valid query with a custom query model",
			queries: []string{"DO MY QUERY"},
			titles:  "Alert Rule 7",
			rule: &definitions.ProvisionedAlertRule{
				UID: "5c1c217a",
			},
			config: ConversionConfig{
				Name:       "conv",
				Target:     "custom",
				DataSource: "my_custom_data_source",
				RuleGroup:  "Every Hour",
				TimeWindow: "1h",
				QueryModel: `{"refId":"%s","datasource":{"type":"custom","uid":"%s"},"queryString":"(%s)"}`,
			},
			wantQueryText: "(DO MY QUERY)",
			wantDuration:  definitions.Duration(1 * time.Hour),
			wantUpdated:   nil, // expect timestamp update
			wantError:     false,
		},
		{
			name:    "valid query with a generic query model",
			queries: []string{"DO MY QUERY"},
			titles:  "Alert Rule 8",
			rule: &definitions.ProvisionedAlertRule{
				UID: "5c1c217a",
			},
			config: ConversionConfig{
				Name:       "conv",
				Target:     "generic",
				DataSource: "generic_uid",
				RuleGroup:  "Every 30 Minutes",
				TimeWindow: "30m",
			},
			wantQueryText: `"DO MY QUERY"`,
			wantDuration:  definitions.Duration(30 * time.Minute),
			wantUpdated:   nil, // expect timestamp update
			wantError:     false,
		},
		{
			name:    "valid query with lookback",
			queries: []string{"{job=`.+`} | json | test=`true`"},
			titles:  "Alert Rule with Lookback",
			rule: &definitions.ProvisionedAlertRule{
				UID: "5c1c217a",
			},
			config: ConversionConfig{
				Name:       "conv",
				Target:     "loki",
				DataSource: "my_data_source",
				RuleGroup:  "Every 5 Minutes",
				TimeWindow: "5m",
				Lookback:   "2m",
			},
			wantQueryText: "sum(count_over_time({job=`.+`} | json | test=`true`[$__auto]))",
			wantDuration:  definitions.Duration(420 * time.Second), // 5m + 2m lookback = 7m
			wantUpdated:   nil,                                     // expect timestamp update
			wantError:     false,
		},
	}

	for _, tt := range tests {
		t.Run(tt.name, func(t *testing.T) {
			i := NewIntegrator()
			originalTimestamp := tt.rule.Updated
			err := i.ConvertToAlert(tt.rule, tt.queries, tt.titles, tt.config, "test_conversion_file.json")
			if tt.wantError {
				assert.NotNil(t, err)
			} else {
				assert.NoError(t, err)
				if tt.wantUpdated != nil {
					assert.Equal(t, *tt.wantUpdated, tt.rule.Updated, "timestamp should not have changed")
				} else {
					assert.NotEqual(t, originalTimestamp, tt.rule.Updated, "timestamp should have been updated")
					assert.True(t, tt.rule.Updated.After(originalTimestamp), "new timestamp should be after original")
					assert.Contains(t, string(tt.rule.Data[0].Model), tt.wantQueryText)
					assert.Equal(t, tt.wantDuration, tt.rule.Data[0].RelativeTimeRange.From)
					assert.Equal(t, tt.config.RuleGroup, tt.rule.RuleGroup)
					assert.Equal(t, tt.config.DataSource, tt.rule.Data[0].DatasourceUID)
					assert.Equal(t, tt.titles, tt.rule.Title)

					if tt.config.Lookback != "" {
						lookbackDuration, err := time.ParseDuration(tt.config.Lookback)
						assert.NoError(t, err)
						expectedTo := definitions.Duration(lookbackDuration)
						assert.Equal(t, tt.wantDuration, tt.rule.Data[0].RelativeTimeRange.From, "From should match expected duration (time window + lookback)")
						assert.Equal(t, expectedTo, tt.rule.Data[0].RelativeTimeRange.To, "To should be lookback duration")
					} else {
						assert.Equal(t, definitions.Duration(0), tt.rule.Data[0].RelativeTimeRange.To, "To should be 0 when no lookback")
					}
				}
			}
		})
	}
}

func TestLoadConfig(t *testing.T) {
	tests := []struct {
		name       string
		configPath string
		token      string
		changed    string
		deleted    string
		allRules   bool
		expConfig  Configuration
		expAdd     []string
		expDel     []string
		wantError  bool
	}{
		{
			name:       "valid loki config, single added file",
			configPath: "testdata/config.yml",
			token:      "my-test-token",
			changed:    "testdata/conv.json",
			deleted:    "",
			allRules:   false,
			expConfig: Configuration{
				Folders: FoldersConfig{
					ConversionPath: "./testdata",
					DeploymentPath: "./testdata",
				},
				ConversionDefaults: ConversionConfig{
					Target:          "loki",
					Format:          "default",
					SkipUnsupported: "true",
					FilePattern:     "*.yml",
					DataSource:      "grafanacloud-logs",
				},
				Conversions: []ConversionConfig{
					{
						Name:       "conv",
						RuleGroup:  "Every 5 Minutes",
						TimeWindow: "5m",
					},
				},
				IntegratorConfig: IntegrationConfig{
					FolderID: "XXXX",
					OrgID:    1,
					From:     "now-1h",
					To:       "now",
				},
			},
			expAdd:    []string{"testdata/conv.json"},
			expDel:    []string{},
			wantError: false,
		},
		{
			name:       "valid es config, multiple files added, changed and removed",
			configPath: "testdata/es-config.yml",
			token:      "my-test-token",
			changed:    "testdata/conv1.json testdata/conv3.json",
			deleted:    "testdata/conv2.json testdata/conv4.json",
			allRules:   false,
			expConfig: Configuration{
				Folders: FoldersConfig{
					ConversionPath: "./testdata",
					DeploymentPath: "./testdata",
				},
				ConversionDefaults: ConversionConfig{
					Target:          "esql",
					Format:          "default",
					SkipUnsupported: "true",
					FilePattern:     "*.yml",
					DataSource:      "grafanacloud-es-logs",
					DataSourceType:  "elasticsearch",
				},
				Conversions: []ConversionConfig{
					{
						Name:       "conv1",
						RuleGroup:  "Every 5 Minutes",
						TimeWindow: "5m",
					},
					{
						Name:       "conv2",
						RuleGroup:  "Every 10 Minutes",
						TimeWindow: "10m",
					},
					{
						Name:       "conv3",
						RuleGroup:  "Every 30 Minutes",
						TimeWindow: "30m",
					},
					{
						Name:       "conv4",
						RuleGroup:  "Every 20 Minutes",
						TimeWindow: "20m",
					},
				},
				IntegratorConfig: IntegrationConfig{
					FolderID: "XXXX",
					OrgID:    1,
					From:     "now-1h",
					To:       "now",
				},
			},
			expAdd:    []string{"testdata/conv1.json", "testdata/conv3.json"},
			expDel:    []string{"testdata/conv2.json", "testdata/conv4.json"},
			wantError: false,
		},
		{
			name:       "load all files when ALL_RULES is true",
			configPath: "testdata/config.yml",
			token:      "my-test-token",
			changed:    "",
			deleted:    "",
			allRules:   true,
			expConfig: Configuration{
				Folders: FoldersConfig{
					ConversionPath: "./testdata",
					DeploymentPath: "./testdata",
				},
				ConversionDefaults: ConversionConfig{
					Target:          "loki",
					Format:          "default",
					SkipUnsupported: "true",
					FilePattern:     "*.yml",
					DataSource:      "grafanacloud-logs",
				},
				Conversions: []ConversionConfig{
					{
						Name:       "conv",
						RuleGroup:  "Every 5 Minutes",
						TimeWindow: "5m",
					},
				},
				IntegratorConfig: IntegrationConfig{
					FolderID: "XXXX",
					OrgID:    1,
					From:     "now-1h",
					To:       "now",
				},
			},
			expAdd:    []string{"testdata/config.yml", "testdata/es-config.yml", "testdata/non-local-conv-config.yml", "testdata/non-local-deploy-config.yml", "testdata/sample_rule.json"},
			expDel:    []string{},
			wantError: false,
		},
		{
			name:       "missing config file",
			configPath: "testdata/missing_config.yml",
			allRules:   false,
			wantError:  true,
		},
		{
			name:       "no path",
			configPath: "",
			allRules:   false,
			wantError:  true,
		},
		{
			name:       "non-local config file",
			configPath: "../testdata/missing_config.yml",
			allRules:   false,
			wantError:  true,
		},
		{
			name:       "conversion path is not local",
			configPath: "testdata/non-local-conv-config.yml",
			allRules:   false,
			wantError:  true,
		},
		{
			name:       "deployment path is not local",
			configPath: "testdata/non-local-deploy-config.yml",
			allRules:   false,
			wantError:  true,
		},
	}
	for _, tt := range tests {
		t.Run(tt.name, func(t *testing.T) {
			os.Setenv("INTEGRATOR_CONFIG_PATH", tt.configPath)
			os.Setenv("INTEGRATOR_GRAFANA_SA_TOKEN", tt.token)
			os.Setenv("CHANGED_FILES", tt.changed)
			os.Setenv("DELETED_FILES", tt.deleted)
			if tt.allRules {
				os.Setenv("ALL_RULES", "true")
			} else {
				os.Setenv("ALL_RULES", "false")
			}

			i := NewIntegrator()
			err := i.LoadConfig()
			if tt.wantError {
				assert.NotNil(t, err)
			} else {
				assert.NoError(t, err)
				assert.Equal(t, tt.expConfig, i.config)
				assert.Equal(t, tt.expAdd, i.addedFiles)
				assert.Equal(t, tt.expDel, i.removedFiles)
			}
		})
	}
	defer os.Unsetenv("INTEGRATOR_CONFIG_PATH")
	defer os.Unsetenv("INTEGRATOR_GRAFANA_SA_TOKEN")
	defer os.Unsetenv("CHANGED_FILES")
	defer os.Unsetenv("DELETED_FILES")
	defer os.Unsetenv("ALL_RULES")
}

func TestReadWriteAlertRule(t *testing.T) {
	// A simple test of reading and writing alert rule files
	rule := &definitions.ProvisionedAlertRule{}
	err := readRuleFromFile(rule, "testdata/sample_rule.json")
	assert.NoError(t, err)
	err = writeRuleToFile(rule, "testdata/sample_rule.json", false)
	assert.NoError(t, err)
}

func TestSummariseSigmaRules(t *testing.T) {
	tests := []struct {
		name      string
		rules     []SigmaRule
		wantID    uuid.UUID
		wantTitle string
		wantError bool
	}{
		{
			name: "valid rule",
			rules: []SigmaRule{
				{ID: "996f8884-9144-40e7-ac63-29090ccde9a0", Title: "Rule 1"},
			},
			wantID:    uuid.MustParse("996f8884-9144-40e7-ac63-29090ccde9a0"),
			wantTitle: "Rule 1",
			wantError: false,
		},
		{
			name:      "no rules",
			rules:     []SigmaRule{},
			wantError: true,
		},
		{
			name: "multiple rules",
			rules: []SigmaRule{
				{ID: "a6b097fd-44d2-413f-b5cd-0916e22e6d5c", Title: "Rule 1"},
				{ID: "37f6f301-ddba-496f-9a84-853886ffff6b", Title: "Rule 2"},
			},
			wantID:    uuid.MustParse("914664fc-9968-4850-af49-8c2e64d19237"),
			wantTitle: "Rule 1 & Rule 2",
			wantError: false,
		},
	}
	for _, tt := range tests {
		t.Run(tt.name, func(t *testing.T) {
			id, title, err := summariseSigmaRules(tt.rules)
			if tt.wantError {
				assert.NotNil(t, err)
			} else {
				assert.NoError(t, err)
				assert.Equal(t, tt.wantID, id)
				assert.Equal(t, id.Version(), uuid.Version(0x4))
				assert.Equal(t, tt.wantTitle, title)
			}
		})
	}
}

func TestIntegratorRun(t *testing.T) {
	tests := []struct {
		name                string
		conversionName      string
		convOutput          ConversionOutput
		wantQueries         []string
		wantTitles          string
		removedFiles        []string
		wantError           bool
		wantAnnotations     map[string]string
		wantOrphanedCleanup bool
	}{
		{
			name:           "single rule single query",
			conversionName: "test_conv1",
			convOutput: ConversionOutput{
				ConversionName: "test_conv1",
				Queries:        []string{"{job=`test`} | json"},
				Rules: []SigmaRule{
					{
						ID:    "996f8884-9144-40e7-ac63-29090ccde9a0",
						Title: "Test Rule",
					},
				},
			},
			wantQueries:  []string{"sum(count_over_time({job=`test`} | json[$__auto]))"},
			wantTitles:   "Test Rule",
			removedFiles: []string{},
			wantError:    false,
		},
		{
			name:           "multiple rules multiple queries",
			conversionName: "test_conv2",
			convOutput: ConversionOutput{
				ConversionName: "test_conv2",
				Queries: []string{
					"{job=`test1`} | json",
					"{job=`test2`} | json",
				},
				Rules: []SigmaRule{
					{
						ID:    "a6b097fd-44d2-413f-b5cd-0916e22e6d5c",
						Title: "Test Rule 1",
					},
					{
						ID:    "37f6f301-ddba-496f-9a84-853886ffff6b",
						Title: "Test Rule 2",
					},
				},
			},
			wantQueries: []string{
				"sum(count_over_time({job=`test1`} | json[$__auto]))",
				"sum(count_over_time({job=`test2`} | json[$__auto]))",
			},
			wantTitles:   "Test Rule 1 & Test Rule 2",
			removedFiles: []string{},
			wantError:    false,
		},
		{
			name:           "no queries",
			conversionName: "test_conv4",
			convOutput: ConversionOutput{
				ConversionName: "test_conv4",
				Queries:        []string{},
				Rules: []SigmaRule{
					{
						ID:    "996f8884-9144-40e7-ac63-29090ccde9a0",
						Title: "Test Rule",
					},
				},
			},
			wantQueries:  []string{},
			removedFiles: []string{},
			wantError:    false,
		},
		{
			name:           "remove existing alert rule",
			conversionName: "test_conv5",
			convOutput: ConversionOutput{
				ConversionName: "test_conv5",
				Queries:        []string{"{job=`test`} | json"},
				Rules: []SigmaRule{
					{
						ID:    "996f8884-9144-40e7-ac63-29090ccde9a0",
						Title: "Test Rule",
					},
				},
			},
			wantQueries:  []string{"sum(count_over_time({job=`test`} | json[$__auto]))"},
			wantTitles:   "Test Rule",
			removedFiles: []string{"testdata/test_conv5.json"},
			wantError:    false,
		},
		{
			name:           "verify annotations are added",
			conversionName: "test_annotations",
			convOutput: ConversionOutput{
				ConversionName: "test_annotations",
				Queries:        []string{"{job=`test`} | json", "{service=`api`} | json"},
				Rules: []SigmaRule{
					{
						ID:    "996f8884-9144-40e7-ac63-29090ccde9a0",
						Title: "Test Annotations Rule",
					},
				},
			},
			wantQueries:  []string{"sum(count_over_time({job=`test`} | json[$__auto]))", "sum(count_over_time({service=`api`} | json[$__auto]))"},
			wantTitles:   "Test Annotations Rule",
			removedFiles: []string{},
			wantError:    false,
			wantAnnotations: map[string]string{
				"Query":          "{job=`test`} | json",
				"TimeWindow":     "5m",
				"LogSourceUid":   "test-datasource",
				"LogSourceType":  "loki",
				"Lookback":       "2m",
				"ConversionFile": "test_annotations.json",
			},
		},
		{
			name:           "cleanup orphaned files",
			conversionName: "orphaned_test",
			convOutput: ConversionOutput{
				ConversionName: "orphaned_test",
				Queries:        []string{"{job=`orphaned`} | json"},
				Rules: []SigmaRule{
					{
						ID:    "996f8884-9144-40e7-ac63-29090ccde9a0",
						Title: "Orphaned Test Rule",
					},
				},
			},
			wantQueries:         []string{},
			wantTitles:          "",
			removedFiles:        []string{},
			wantOrphanedCleanup: true,
		},
	}

	for _, tt := range tests {
		t.Run(tt.name, func(t *testing.T) {
			// Create temporary test directory
			testDir := filepath.Join("testdata", "test_run", tt.name)
			err := os.MkdirAll(testDir, 0o755)
			assert.NoError(t, err)
			defer os.RemoveAll(testDir)

			// Set up the github output file
			oldGithubOutput := os.Getenv("GITHUB_OUTPUT")
			os.Setenv("GITHUB_OUTPUT", filepath.Join(testDir, "github-output"))
			defer os.Setenv("GITHUB_OUTPUT", oldGithubOutput)

			// Create conversion and deployment subdirectories
			convPath := filepath.Join(testDir, "conv")
			deployPath := filepath.Join(testDir, "deploy")
			err = os.MkdirAll(convPath, 0o755)
			assert.NoError(t, err)
			err = os.MkdirAll(deployPath, 0o755)
			assert.NoError(t, err)

			// Create test configuration
			conversions := []ConversionConfig{}

			// For orphaned cleanup test cases, don't include the conversion in config
			if !tt.wantOrphanedCleanup {
				conversions = []ConversionConfig{
					{
						Name:       tt.conversionName,
						RuleGroup:  "Test Rules",
						TimeWindow: "5m",
					},
				}
			}

			config := Configuration{
				Folders: FoldersConfig{
					ConversionPath: convPath,
					DeploymentPath: deployPath,
				},
				ConversionDefaults: ConversionConfig{
					Target:     "loki",
					DataSource: "test-datasource",
				},
<<<<<<< HEAD
				Conversions: []ConversionConfig{
					{
						Name:       tt.conversionName,
						RuleGroup:  "Test Rules",
						TimeWindow: "5m",
						Lookback:   "2m",
					},
				},
=======
				Conversions: conversions,
>>>>>>> 35abc914
				IntegratorConfig: IntegrationConfig{
					FolderID: "test-folder",
					OrgID:    1,
				},
			}

			// Create test conversion output file
			convBytes, err := json.Marshal(tt.convOutput)
			assert.NoError(t, err)
			convFile := filepath.Join(convPath, tt.conversionName+".json")
			err = os.WriteFile(convFile, convBytes, 0o600)
			assert.NoError(t, err)

			// For orphaned cleanup test, create a deployment file that references a missing conversion file
			if tt.wantOrphanedCleanup {
				convID, _, err := summariseSigmaRules(tt.convOutput.Rules)
				assert.NoError(t, err)
				ruleUID := getRuleUID(tt.conversionName, convID)
				deployFile := filepath.Join(deployPath, fmt.Sprintf("alert_rule_%s_%s.json", tt.conversionName, ruleUID))

				// Create a deployment file that references a non-existent conversion file
				dummyRule := &definitions.ProvisionedAlertRule{
					UID:       ruleUID,
					Title:     tt.wantTitles,
					RuleGroup: "Test Rules",
					Annotations: map[string]string{
						"ConversionFile": "/path/to/non/existent/conversion.json", // References missing file
					},
				}
				err = writeRuleToFile(dummyRule, deployFile, false)
				assert.NoError(t, err)
			}

			// For the remove test case, create a deployment file that should be removed
			if len(tt.removedFiles) > 0 {
				convID, _, err := summariseSigmaRules(tt.convOutput.Rules)
				assert.NoError(t, err)
				ruleUID := getRuleUID(tt.conversionName, convID)
				deployFile := filepath.Join(deployPath, fmt.Sprintf("alert_rule_%s_%s_%s.json", tt.conversionName, tt.conversionName, ruleUID))

				// Create a dummy alert rule file
				dummyRule := &definitions.ProvisionedAlertRule{
					UID:       ruleUID,
					Title:     tt.wantTitles,
					RuleGroup: "Test Rules",
				}
				err = writeRuleToFile(dummyRule, deployFile, false)
				assert.NoError(t, err)
			}

			// Set up integrator
			i := &Integrator{
				config:       config,
				addedFiles:   []string{convFile},
				removedFiles: tt.removedFiles,
			}

			// Run integration
			err = i.Run()
			if tt.wantError {
				assert.Error(t, err)
				return
			}
			assert.NoError(t, err)

			// For orphaned cleanup test cases, verify files were cleaned up
			if tt.wantOrphanedCleanup {
				// Check that conversion file was cleaned up
				convFile := filepath.Join(convPath, tt.conversionName+".json")
				_, err = os.Stat(convFile)
				assert.True(t, os.IsNotExist(err), "Expected orphaned conversion file to be deleted but it still exists")

				// Check that deployment file was also cleaned up
				convID, _, err := summariseSigmaRules(tt.convOutput.Rules)
				assert.NoError(t, err)
				ruleUID := getRuleUID(tt.conversionName, convID)
				deployFile := filepath.Join(deployPath, fmt.Sprintf("alert_rule_%s_%s.json", tt.conversionName, ruleUID))
				_, err = os.Stat(deployFile)
				assert.True(t, os.IsNotExist(err), "Expected orphaned deployment file to be deleted but it still exists")
				return
			}

			// For cases with no queries, just verify no files were created
			if len(tt.wantQueries) == 0 {
				files, err := os.ReadDir(deployPath)
				assert.NoError(t, err)
				assert.Equal(t, 0, len(files))
				return
			}

			// Verify output file
			convID, _, err := summariseSigmaRules(tt.convOutput.Rules)
			assert.NoError(t, err)

			ruleUID := getRuleUID(tt.conversionName, convID)
			expectedFile := filepath.Join(deployPath, fmt.Sprintf("alert_rule_%s_%s_%s.json", tt.conversionName, tt.conversionName, ruleUID))

			// For removed files, verify the file was deleted
			if len(tt.removedFiles) > 0 {
				_, err = os.Stat(expectedFile)
				assert.True(t, os.IsNotExist(err), "Expected file to be deleted but it still exists")
				return
			}

			// For added files, verify the file exists and has correct content
			_, err = os.Stat(expectedFile)
			assert.NoError(t, err)

			// Verify file contents
			rule := &definitions.ProvisionedAlertRule{}
			err = readRuleFromFile(rule, expectedFile)
			assert.NoError(t, err)

			// Verify rule properties
			assert.Equal(t, ruleUID, rule.UID)
			assert.Equal(t, tt.wantTitles, rule.Title)
			assert.Equal(t, "Test Rules", rule.RuleGroup)
			assert.Equal(t, "test-datasource", rule.Data[0].DatasourceUID)

			// Verify annotations if this test expects them
			if tt.wantAnnotations != nil {
				assert.NotNil(t, rule.Annotations, "Annotations should be present")
				for key, expectedValue := range tt.wantAnnotations {
					if key == "ConversionFile" {
						// ConversionFile contains the full path, so just check it contains the filename
						assert.Contains(t, rule.Annotations[key], expectedValue, "ConversionFile should contain the conversion file path")
					} else {
						assert.Equal(t, expectedValue, rule.Annotations[key], "Annotation %s should match expected value", key)
					}
				}
			}

			// Verify queries
			for qIdx, query := range tt.convOutput.Queries {
				assert.Contains(t, string(rule.Data[qIdx].Model), query)
			}
		})
	}
}

// testQueryExecutor is a test-specific implementation that allows mocking query results
type testDatasourceQuery struct {
	mockResponses map[string][]byte
	queryLog      []string
	datasourceLog []string
}

func newTestDatasourceQuery() *testDatasourceQuery {
	return &testDatasourceQuery{
		mockResponses: map[string][]byte{},
		queryLog:      []string{},
		datasourceLog: []string{},
	}
}

func (t *testDatasourceQuery) AddMockResponse(query string, response []byte) {
	t.mockResponses[query] = response
}

func (t *testDatasourceQuery) GetDatasource(dsName, _, _ string, _ time.Duration) (*GrafanaDatasource, error) {
	t.datasourceLog = append(t.datasourceLog, dsName)

	// For tests, always return a consistent datasource
	return &GrafanaDatasource{
		UID:  "test-uid",
		Type: "loki",
		Name: dsName,
	}, nil
}

func (t *testDatasourceQuery) ExecuteQuery(query, dsName, _, _, _, _ string, _ time.Duration) ([]byte, error) {
	t.queryLog = append(t.queryLog, query)
	t.datasourceLog = append(t.datasourceLog, dsName)

	// Return the mock response if it exists
	if resp, ok := t.mockResponses[query]; ok {
		return resp, nil
	}

	// Return a default mock response
	return []byte(`{"results":{"A":{"frames":[{"schema":{"fields":[{"name":"Time","type":"time"},{"name":"Line","type":"string"}]},"data":{"values":[[1625126400000,1625126460000],["mocked log line","another mocked log"]]}}]}}}`), nil
}

func TestIntegratorWithQueryTesting(t *testing.T) {
	tests := []struct {
		name         string
		showLogLines bool
		wantLine     bool
	}{
		{
			name:         "with log lines",
			showLogLines: true,
			wantLine:     true,
		},
		{
			name:         "without log lines",
			showLogLines: false,
			wantLine:     false,
		},
	}

	for _, tt := range tests {
		t.Run(tt.name, func(t *testing.T) {
			// Create test queries
			testQueries := []string{
				"{job=\"loki\"} |= \"error\"",
				"{job=\"loki\"} |= \"warning\"",
			}

			// Create temporary test directory
			testDir := filepath.Join("testdata", "test_query", tt.name)
			err := os.MkdirAll(testDir, 0o755)
			assert.NoError(t, err)
			defer os.RemoveAll(testDir)

			// Create conversion and deployment subdirectories
			convPath := filepath.Join(testDir, "conv")
			deployPath := filepath.Join(testDir, "deploy")
			err = os.MkdirAll(convPath, 0o755)
			assert.NoError(t, err)
			err = os.MkdirAll(deployPath, 0o755)
			assert.NoError(t, err)

			// Create test conversion output
			convOutput := ConversionOutput{
				Queries:        testQueries,
				ConversionName: "test_loki",
				Rules: []SigmaRule{
					{
						ID:    "996f8884-9144-40e7-ac63-29090ccde9a0",
						Title: "Test Loki Rule",
					},
				},
			}

			// Create test configuration with query testing enabled
			config := Configuration{
				Folders: FoldersConfig{
					ConversionPath: convPath,
					DeploymentPath: deployPath,
				},
				ConversionDefaults: ConversionConfig{
					Target:     "loki",
					DataSource: "test-loki-datasource",
				},
				Conversions: []ConversionConfig{
					{
						Name:       "test_loki",
						RuleGroup:  "Loki Test Rules",
						TimeWindow: "5m",
						DataSource: "test-loki-datasource",
					},
				},
				IntegratorConfig: IntegrationConfig{
					FolderID:     "test-folder",
					OrgID:        1,
					TestQueries:  true,
					From:         "now-1h",
					To:           "now",
					ShowLogLines: tt.showLogLines,
				},
				DeployerConfig: DeploymentConfig{
					GrafanaInstance: "https://test.grafana.com",
					Timeout:         "5s",
				},
			}

			// Create test conversion output file
			convBytes, err := json.Marshal(convOutput)
			assert.NoError(t, err)
			convFile := filepath.Join(convPath, "test_loki_test_file_1.json")
			err = os.WriteFile(convFile, convBytes, 0o600)
			assert.NoError(t, err)

			// Create mock query executor
			mockDatasourceQuery := newTestDatasourceQuery()

			// Add mock responses for our test queries
			mockDatasourceQuery.AddMockResponse("{job=\"loki\"} |= \"error\"", []byte(`{
				"results": {
					"A": {
						"frames": [{
							"schema": {
								"fields": [
									{"name": "Time", "type": "time"},
									{"name": "Line", "type": "string"},
									{"name": "labels", "type": "other"}
								]
							},
							"data": {
								"values": [
									[1625126400000, 1625126460000],
									["error log line", "another error log"],
									[{"job": "loki", "level": "error"}]
								]
							}
						}]
					}
				}
			}`))

			mockDatasourceQuery.AddMockResponse("{job=\"loki\"} |= \"warning\"", []byte(`{
				"results": {
					"A": {
						"frames": [{
							"schema": {
								"fields": [
									{"name": "Time", "type": "time"},
									{"name": "Line", "type": "string"},
									{"name": "labels", "type": "other"}
								]
							},
							"data": {
								"values": [
									[1625126400000, 1625126460000],
									["warning log line", "another warning log"],
									[{"job": "loki", "level": "warning"}]
								]
							}
						}]
					}
				}
			}`))

			// Create a temporary output file for capturing outputs
			outputFile, err := os.CreateTemp("", "github-output")
			assert.NoError(t, err)
			defer os.Remove(outputFile.Name())

			// Setup environment for the test
			os.Setenv("GITHUB_OUTPUT", outputFile.Name())
			defer os.Unsetenv("GITHUB_OUTPUT")

			// Set up integrator
			integrator := &Integrator{
				config:       config,
				addedFiles:   []string{convFile},
				removedFiles: []string{},
			}

			// Save original executor and restore after test
			originalDatasourceQuery := DefaultDatasourceQuery
			DefaultDatasourceQuery = mockDatasourceQuery
			defer func() {
				DefaultDatasourceQuery = originalDatasourceQuery
			}()

			// Set environment variable for API token
			os.Setenv("INTEGRATOR_GRAFANA_SA_TOKEN", "test-api-token")
			defer os.Unsetenv("INTEGRATOR_GRAFANA_SA_TOKEN")

			// Run integration
			err = integrator.Run()
			assert.NoError(t, err)

			// Verify alert rule file was created
			convID, _, err := summariseSigmaRules(convOutput.Rules)
			assert.NoError(t, err)
			ruleUID := getRuleUID("test_loki", convID)
			expectedFile := filepath.Join(deployPath, fmt.Sprintf("alert_rule_test_loki_test_file_1_%s.json", ruleUID))
			_, err = os.Stat(expectedFile)
			assert.NoError(t, err)

			// Read the output file to get the captured outputs
			outputBytes, err := os.ReadFile(outputFile.Name())
			assert.NoError(t, err)
			outputContent := string(outputBytes)

			// Verify test_query_results was captured
			assert.Contains(t, outputContent, "test_query_results=")

			// Extract the test_query_results value
			lines := strings.Split(outputContent, "\n")
			var testQueryResults string
			for _, line := range lines {
				if strings.HasPrefix(line, "test_query_results=") {
					testQueryResults = strings.TrimPrefix(line, "test_query_results=")
					break
				}
			}
			assert.NotEmpty(t, testQueryResults)

			// Parse and validate the query test results
			var queryResults map[string][]QueryTestResult
			err = json.Unmarshal([]byte(testQueryResults), &queryResults)
			assert.NoError(t, err)
			assert.Equal(t, len(testQueries), len(queryResults[convFile]))

			// Verify both queries were executed
			assert.Equal(t, len(testQueries), len(mockDatasourceQuery.queryLog))

			// Verify each query was submitted correctly
			for _, query := range testQueries {
				assert.Contains(t, mockDatasourceQuery.queryLog, query)
			}

			// Verify datasource was used correctly
			assert.Contains(t, mockDatasourceQuery.datasourceLog, "test-loki-datasource")

			// Verify the query results contain expected data
			for _, results := range queryResults {
				for i, queryTestResult := range results {
					assert.Equal(t, "test-loki-datasource", queryTestResult.Datasource)

					// Verify the stats contain expected data
					stats := queryTestResult.Stats
					assert.Equal(t, 2, stats.Count) // Each mock response has 2 log lines
					assert.NotEmpty(t, stats.Fields)
					assert.Empty(t, stats.Errors)

					// Verify specific fields from our mock responses
					if i == 0 {
						if tt.wantLine {
							assert.Contains(t, stats.Fields, "Line")
							assert.Equal(t, "error log line", stats.Fields["Line"])
						} else {
							assert.NotContains(t, stats.Fields, "Line")
						}
						assert.Contains(t, stats.Fields, "job")
						assert.Equal(t, "loki", stats.Fields["job"])
						assert.Contains(t, stats.Fields, "level")
						assert.Equal(t, "error", stats.Fields["level"])
					} else if i == 1 {
						if tt.wantLine {
							assert.Contains(t, stats.Fields, "Line")
							assert.Equal(t, "warning log line", stats.Fields["Line"])
						} else {
							assert.NotContains(t, stats.Fields, "Line")
						}
						assert.Contains(t, stats.Fields, "job")
						assert.Equal(t, "loki", stats.Fields["job"])
						assert.Contains(t, stats.Fields, "level")
						assert.Equal(t, "warning", stats.Fields["level"])
					}
				}
			}
		})
	}
}<|MERGE_RESOLUTION|>--- conflicted
+++ resolved
@@ -658,6 +658,7 @@
 						Name:       tt.conversionName,
 						RuleGroup:  "Test Rules",
 						TimeWindow: "5m",
+						Lookback:   "2m",
 					},
 				}
 			}
@@ -671,18 +672,7 @@
 					Target:     "loki",
 					DataSource: "test-datasource",
 				},
-<<<<<<< HEAD
-				Conversions: []ConversionConfig{
-					{
-						Name:       tt.conversionName,
-						RuleGroup:  "Test Rules",
-						TimeWindow: "5m",
-						Lookback:   "2m",
-					},
-				},
-=======
 				Conversions: conversions,
->>>>>>> 35abc914
 				IntegratorConfig: IntegrationConfig{
 					FolderID: "test-folder",
 					OrgID:    1,
