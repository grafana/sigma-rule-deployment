--- conflicted
+++ resolved
@@ -256,7 +256,6 @@
 			return fmt.Errorf("error summarising sigma rules: %v", err)
 		}
 
-<<<<<<< HEAD
 		file := fmt.Sprintf("%s%salert_rule_%s_%s.json", i.config.Folders.DeploymentPath, string(filepath.Separator), config.Name, conversionID.String())
 		rule := &definitions.ProvisionedAlertRule{UID: conversionID.String()}
 		err = readRuleFromFile(rule, file)
@@ -270,39 +269,23 @@
 		err = writeRuleToFile(rule, file, i.prettyPrint)
 		if err != nil {
 			return err
-=======
-			file := fmt.Sprintf("%s%salert_rule_%s_%s.json", i.config.Folders.DeploymentPath, string(filepath.Separator), config.Name, conversionID.String())
-			rule := &definitions.ProvisionedAlertRule{UID: conversionID.String()}
-			err = readRuleFromFile(rule, file)
+		}
+
+		if i.config.IntegratorConfig.TestQueries {
+			// Test all queries against the datasource
+			queryResults, err := i.TestQueries(queries, config, timeoutDuration)
 			if err != nil {
 				return err
 			}
-			err = i.ConvertToAlert(rule, queries, titles, config)
+
+			// Marshal all query results into a single JSON object
+			resultsJSON, err := json.Marshal(queryResults)
 			if err != nil {
-				return err
-			}
-			err = writeRuleToFile(rule, file, i.prettyPrint)
-			if err != nil {
-				return err
-			}
-
-			if i.config.IntegratorConfig.TestQueries {
-				// Test all queries against the datasource
-				queryResults, err := i.TestQueries(queries, config, timeoutDuration)
-				if err != nil {
-					return err
-				}
-
-				// Marshal all query results into a single JSON object
-				resultsJSON, err := json.Marshal(queryResults)
-				if err != nil {
-					return fmt.Errorf("error marshalling query results: %v", err)
-				}
-
-				// Set a single output with all results
-				SetOutput("test_query_results", string(resultsJSON))
-			}
->>>>>>> d30f1b6f
+				return fmt.Errorf("error marshalling query results: %v", err)
+			}
+
+			// Set a single output with all results
+			SetOutput("test_query_results", string(resultsJSON))
 		}
 	}
 
