--- conflicted
+++ resolved
@@ -106,13 +106,8 @@
               base_commit = remote_commit.parents[0].sha;
               first_commit = remote_commit.sha;
             }
-<<<<<<< HEAD
-            if (remote_commit.commit.committer.name === process.env.ACTIONS_USERNAME) {
+            if (remote_commit.commit.author.name === process.env.ACTIONS_USERNAME) {
               previous_commit = remote_commit.sha;
-=======
-            if (remote_commit.commit.author.name === process.env.ACTIONS_USERNAME) {
-              commit = remote_commit.sha;
->>>>>>> c57a25c6
               last_commit = remote_commit.sha;
             }
           }
