name: "Grafana Query Integration"
description: "Take converted rules and convert them into deployable outputs (alert rules, dashboards, etc.) and test them."
author: "security-operations"

inputs:
  config_path:
    description: "Path to the configuration file for the Sigma Rule Deployer"
    required: true
    default: ""
  grafana_sa_token:
    description: "Service account token for Grafana for query testing"
    required: false
    default: ""
  github_token:
    description: "GitHub token to use for the action."
    required: false
    default: ${{ github.token }}
  pretty_print:
    description: "Pretty print the JSON output"
    required: false
    default: "false"
  output_log_lines:
    description: "Output log lines to the outputs of the test_query_results"
    required: false
    default: "false"
  all_rules:
    description: "Whether to integrate all rules"
    required: false
    default: "false"
  changed_files:
    description: "The changed files to integrate"
    required: false
    default: ""
  deleted_files:
    description: "The deleted files to integrate"
    required: false
    default: ""

outputs:
  rules_integrated:
    description: "The repository file names changed (added/updated or removed) by this Action"
    value: ${{ steps.set-output.outputs.rules_integrated }}
  test_query_results:
    description: "The results of testing the queries against the datasource for the past hour"
    value: ${{ steps.set-output.outputs.test_query_results }}

runs:
  using: "composite"
  steps:
    - name: Login to GitHub Container Registry
      uses: docker/login-action@v3
      with:
        registry: ghcr.io
        username: ${{ github.actor }}
        password: ${{ github.token }}
    - name: Run Sigma Rule Integrator
      id: integrate
      shell: bash
      env:
        CONFIG_PATH: ${{ inputs.config_path }}
        GRAFANA_SA_TOKEN: ${{ inputs.grafana_sa_token }}
        PRETTY_PRINT: ${{ inputs.pretty_print }}
        CHANGED_FILES: ${{ inputs.changed_files }}
        DELETED_FILES: ${{ inputs.deleted_files }}
        ALL_RULES: ${{ inputs.all_rules }}
        action_ref: ${{ github.action_ref }}
      run: |
        docker pull ghcr.io/grafana/sigma-rule-deployment/sigma-rule-deployer:sha-${{ env.action_ref }}
<<<<<<< HEAD
        docker run --rm -v "$(pwd):/sigma-rules" -w /sigma-rules -e INTEGRATOR_CONFIG_PATH="${CONFIG_PATH}" -e INTEGRATOR_GRAFANA_SA_TOKEN="${GRAFANA_SA_TOKEN}" -e PRETTY_PRINT="${PRETTY_PRINT}" -e CHANGED_FILES="${CHANGED_FILES}" -e DELETED_FILES="${DELETED_FILES}" -e ALL_RULES="${ALL_RULES}" ghcr.io/grafana/sigma-rule-deployment/sigma-rule-deployer:sha-${action_ref} integrate
=======
        docker run --rm -v "$(pwd):/sigma-rules" -w /sigma-rules -e GITHUB_OUTPUT=/sigma-rules/github-output -e INTEGRATOR_CONFIG_PATH="${CONFIG_PATH}" -e INTEGRATOR_GRAFANA_SA_TOKEN="${GRAFANA_SA_TOKEN}" -e PRETTY_PRINT="${PRETTY_PRINT}" -e CHANGED_FILES="${CHANGED_FILES}" -e DELETED_FILES="${DELETED_FILES}" -e ALL_RULES="${ALL_RULES}" ghcr.io/grafana/sigma-rule-deployment/sigma-rule-deployer:sha-${action_ref} integrate
    - name: Set output
      id: set-output
      shell: bash
      run: |
        mv github-output $GITHUB_OUTPUT
    - name: Commit integrated queries
      uses: stefanzweifel/git-auto-commit-action@v4
>>>>>>> 72fef536
<|MERGE_RESOLUTION|>--- conflicted
+++ resolved
@@ -66,15 +66,9 @@
         action_ref: ${{ github.action_ref }}
       run: |
         docker pull ghcr.io/grafana/sigma-rule-deployment/sigma-rule-deployer:sha-${{ env.action_ref }}
-<<<<<<< HEAD
-        docker run --rm -v "$(pwd):/sigma-rules" -w /sigma-rules -e INTEGRATOR_CONFIG_PATH="${CONFIG_PATH}" -e INTEGRATOR_GRAFANA_SA_TOKEN="${GRAFANA_SA_TOKEN}" -e PRETTY_PRINT="${PRETTY_PRINT}" -e CHANGED_FILES="${CHANGED_FILES}" -e DELETED_FILES="${DELETED_FILES}" -e ALL_RULES="${ALL_RULES}" ghcr.io/grafana/sigma-rule-deployment/sigma-rule-deployer:sha-${action_ref} integrate
-=======
         docker run --rm -v "$(pwd):/sigma-rules" -w /sigma-rules -e GITHUB_OUTPUT=/sigma-rules/github-output -e INTEGRATOR_CONFIG_PATH="${CONFIG_PATH}" -e INTEGRATOR_GRAFANA_SA_TOKEN="${GRAFANA_SA_TOKEN}" -e PRETTY_PRINT="${PRETTY_PRINT}" -e CHANGED_FILES="${CHANGED_FILES}" -e DELETED_FILES="${DELETED_FILES}" -e ALL_RULES="${ALL_RULES}" ghcr.io/grafana/sigma-rule-deployment/sigma-rule-deployer:sha-${action_ref} integrate
     - name: Set output
       id: set-output
       shell: bash
       run: |
-        mv github-output $GITHUB_OUTPUT
-    - name: Commit integrated queries
-      uses: stefanzweifel/git-auto-commit-action@v4
->>>>>>> 72fef536
+        mv github-output $GITHUB_OUTPUT